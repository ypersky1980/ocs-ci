"""
Helper functions file for OCS QE
"""
import base64
import random
import datetime
import hashlib
import json
import logging
import os
import re
import statistics
import tempfile
import threading
import time
import inspect
from concurrent.futures import ThreadPoolExecutor
from itertools import cycle
from subprocess import PIPE, run
from uuid import uuid4

from ocs_ci.framework import config
from ocs_ci.helpers.proxy import (
    get_cluster_proxies,
    update_container_with_proxy_env,
)
from ocs_ci.ocs.utils import mirror_image
from ocs_ci.ocs import constants, defaults, node, ocp
from ocs_ci.ocs.exceptions import (
    CommandFailed,
    ResourceWrongStatusException,
    TimeoutExpiredError,
    UnavailableBuildException,
    UnexpectedBehaviour,
)
from ocs_ci.ocs.ocp import OCP
from ocs_ci.ocs.resources import pod, pvc
from ocs_ci.ocs.resources.ocs import OCS
from ocs_ci.utility import templating
from ocs_ci.utility.retry import retry
from ocs_ci.utility.utils import (
    TimeoutSampler,
    ocsci_log_path,
    run_cmd,
    update_container_with_mirrored_image,
)
from ocs_ci.utility.utils import convert_device_size
import ocs_ci.ocs.cluster

logger = logging.getLogger(__name__)
DATE_TIME_FORMAT = "%Y I%m%d %H:%M:%S.%f"


def create_unique_resource_name(resource_description, resource_type):
    """
    Creates a unique object name by using the object_description,
    object_type and a random uuid(in hex) as suffix trimmed due to
    kubernetes limitation of 63 characters

    Args:
        resource_description (str): The user provided object description
        resource_type (str): The type of object for which the unique name
            will be created. For example: project, pvc, etc

    Returns:
        str: A unique name
    """
    name = f"{resource_type}-{resource_description[:23]}-{uuid4().hex}"
    return name if len(name) < 40 else name[:40]


def create_resource(do_reload=True, **kwargs):
    """
    Create a resource

    Args:
        do_reload (bool): True for reloading the resource following its creation,
            False otherwise
        kwargs (dict): Dictionary of the OCS resource

    Returns:
        OCS: An OCS instance

    Raises:
        AssertionError: In case of any failure
    """
    ocs_obj = OCS(**kwargs)
    resource_name = kwargs.get("metadata").get("name")
    created_resource = ocs_obj.create(do_reload=do_reload)
    assert created_resource, f"Failed to create resource {resource_name}"
    return ocs_obj


def wait_for_resource_state(resource, state, timeout=60):
    """
    Wait for a resource to get to a given status

    Args:
        resource (OCS obj): The resource object
        state (str): The status to wait for
        timeout (int): Time in seconds to wait

    Raises:
        ResourceWrongStatusException: In case the resource hasn't
            reached the desired state

    """
    if (
        resource.name == constants.DEFAULT_STORAGECLASS_CEPHFS
        or resource.name == constants.DEFAULT_STORAGECLASS_RBD
    ):
        logger.info("Attempt to default default Secret or StorageClass")
        return
    try:
        resource.ocp.wait_for_resource(
            condition=state, resource_name=resource.name, timeout=timeout
        )
    except TimeoutExpiredError:
        logger.error(f"{resource.kind} {resource.name} failed to reach {state}")
        resource.reload()
        raise ResourceWrongStatusException(resource.name, resource.describe())
    logger.info(f"{resource.kind} {resource.name} reached state {state}")


def create_pod(
    interface_type=None,
    pvc_name=None,
    do_reload=True,
    namespace=defaults.ROOK_CLUSTER_NAMESPACE,
    node_name=None,
    pod_dict_path=None,
    sa_name=None,
    dc_deployment=False,
    raw_block_pv=False,
    raw_block_device=constants.RAW_BLOCK_DEVICE,
    replica_count=1,
    pod_name=None,
    node_selector=None,
    command=None,
    command_args=None,
    deploy_pod_status=constants.STATUS_COMPLETED,
    subpath=None,
):
    """
    Create a pod

    Args:
        interface_type (str): The interface type (CephFS, RBD, etc.)
        pvc_name (str): The PVC that should be attached to the newly created pod
        do_reload (bool): True for reloading the object after creation, False otherwise
        namespace (str): The namespace for the new resource creation
        node_name (str): The name of specific node to schedule the pod
        pod_dict_path (str): YAML path for the pod
        sa_name (str): Serviceaccount name
        dc_deployment (bool): True if creating pod as deploymentconfig
        raw_block_pv (bool): True for creating raw block pv based pod, False otherwise
        raw_block_device (str): raw block device for the pod
        replica_count (int): Replica count for deployment config
        pod_name (str): Name of the pod to create
        node_selector (dict): dict of key-value pair to be used for nodeSelector field
            eg: {'nodetype': 'app-pod'}
        command (list): The command to be executed on the pod
        command_args (list): The arguments to be sent to the command running
            on the pod
        deploy_pod_status (str): Expected status of deploy pod. Applicable
            only if dc_deployment is True
        subpath (str): Value of subPath parameter in pod yaml

    Returns:
        Pod: A Pod instance

    Raises:
        AssertionError: In case of any failure

    """
    if (
        interface_type == constants.CEPHBLOCKPOOL
        or interface_type == constants.CEPHBLOCKPOOL_THICK
    ):
        pod_dict = pod_dict_path if pod_dict_path else constants.CSI_RBD_POD_YAML
        interface = constants.RBD_INTERFACE
    else:
        pod_dict = pod_dict_path if pod_dict_path else constants.CSI_CEPHFS_POD_YAML
        interface = constants.CEPHFS_INTERFACE
    if dc_deployment:
        pod_dict = pod_dict_path if pod_dict_path else constants.FEDORA_DC_YAML
    pod_data = templating.load_yaml(pod_dict)
    if not pod_name:
        pod_name = create_unique_resource_name(f"test-{interface}", "pod")
    pod_data["metadata"]["name"] = pod_name
    pod_data["metadata"]["namespace"] = namespace
    if dc_deployment:
        pod_data["metadata"]["labels"]["app"] = pod_name
        pod_data["spec"]["template"]["metadata"]["labels"]["name"] = pod_name
        pod_data["spec"]["replicas"] = replica_count

    if pvc_name:
        if dc_deployment:
            pod_data["spec"]["template"]["spec"]["volumes"][0]["persistentVolumeClaim"][
                "claimName"
            ] = pvc_name
        else:
            pod_data["spec"]["volumes"][0]["persistentVolumeClaim"][
                "claimName"
            ] = pvc_name

    if interface_type == constants.CEPHBLOCKPOOL and raw_block_pv:
        if pod_dict_path in [constants.FEDORA_DC_YAML, constants.FIO_DC_YAML]:
            temp_dict = [
                {
                    "devicePath": raw_block_device,
                    "name": pod_data.get("spec")
                    .get("template")
                    .get("spec")
                    .get("volumes")[0]
                    .get("name"),
                }
            ]
            if pod_dict_path == constants.FEDORA_DC_YAML:
                del pod_data["spec"]["template"]["spec"]["containers"][0][
                    "volumeMounts"
                ]
                security_context = {"capabilities": {"add": ["SYS_ADMIN"]}}
                pod_data["spec"]["template"]["spec"]["containers"][0][
                    "securityContext"
                ] = security_context

            pod_data["spec"]["template"]["spec"]["containers"][0][
                "volumeDevices"
            ] = temp_dict

        elif (
            pod_dict_path == constants.NGINX_POD_YAML
            or pod_dict == constants.CSI_RBD_POD_YAML
            or pod_dict == constants.PERF_POD_YAML
        ):
            temp_dict = [
                {
                    "devicePath": raw_block_device,
                    "name": pod_data.get("spec")
                    .get("containers")[0]
                    .get("volumeMounts")[0]
                    .get("name"),
                }
            ]
            del pod_data["spec"]["containers"][0]["volumeMounts"]
            pod_data["spec"]["containers"][0]["volumeDevices"] = temp_dict
        else:
            pod_data["spec"]["containers"][0]["volumeDevices"][0][
                "devicePath"
            ] = raw_block_device
            pod_data["spec"]["containers"][0]["volumeDevices"][0]["name"] = (
                pod_data.get("spec").get("volumes")[0].get("name")
            )

    if command:
        if dc_deployment:
            pod_data["spec"]["template"]["spec"]["containers"][0]["command"] = command
        else:
            pod_data["spec"]["containers"][0]["command"] = command
    if command_args:
        if dc_deployment:
            pod_data["spec"]["template"]["spec"]["containers"][0]["args"] = command_args
        else:
            pod_data["spec"]["containers"][0]["args"] = command_args

    if node_name:
        if dc_deployment:
            pod_data["spec"]["template"]["spec"]["nodeName"] = node_name
        else:
            pod_data["spec"]["nodeName"] = node_name

    if node_selector:
        if dc_deployment:
            pod_data["spec"]["template"]["spec"]["nodeSelector"] = node_selector
        else:
            pod_data["spec"]["nodeSelector"] = node_selector

    if sa_name and dc_deployment:
        pod_data["spec"]["template"]["spec"]["serviceAccountName"] = sa_name

    if subpath:
        if dc_deployment:
            pod_data["spec"]["template"]["spec"]["containers"][0]["volumeMounts"][0][
                "subPath"
            ] = subpath
        else:
            pod_data["spec"]["containers"][0]["volumeMounts"][0]["subPath"] = subpath

    # overwrite used image (required for disconnected installation)
    update_container_with_mirrored_image(pod_data)

    # configure http[s]_proxy env variable, if required
    update_container_with_proxy_env(pod_data)

    if dc_deployment:
        ocs_obj = create_resource(**pod_data)
        logger.info(ocs_obj.name)
        assert (ocp.OCP(kind="pod", namespace=namespace)).wait_for_resource(
            condition=deploy_pod_status,
            resource_name=pod_name + "-1-deploy",
            resource_count=0,
            timeout=360,
            sleep=3,
        )
        dpod_list = pod.get_all_pods(namespace=namespace)
        for dpod in dpod_list:
            if "-1-deploy" not in dpod.name:
                if pod_name in dpod.name:
                    return dpod
    else:
        pod_obj = pod.Pod(**pod_data)
        pod_name = pod_data.get("metadata").get("name")
        logger.info(f"Creating new Pod {pod_name} for test")
        created_resource = pod_obj.create(do_reload=do_reload)
        assert created_resource, f"Failed to create Pod {pod_name}"

        return pod_obj


def create_project(project_name=None):
    """
    Create a project

    Args:
        project_name (str): The name for the new project

    Returns:
        ocs_ci.ocs.ocp.OCP: Project object

    """
    namespace = project_name or create_unique_resource_name("test", "namespace")
    project_obj = ocp.OCP(kind="Project", namespace=namespace)
    assert project_obj.new_project(namespace), f"Failed to create namespace {namespace}"
    return project_obj


def create_multilpe_projects(number_of_project):
    """
    Create one or more projects

    Args:
        number_of_project (int): Number of projects to be created

    Returns:
         list: List of project objects

    """
    project_objs = [create_project() for _ in range(number_of_project)]
    return project_objs


def create_secret(interface_type):
    """
    Create a secret
    ** This method should not be used anymore **
    ** This method is for internal testing only **

    Args:
        interface_type (str): The type of the interface
            (e.g. CephBlockPool, CephFileSystem)

    Returns:
        OCS: An OCS instance for the secret
    """
    secret_data = dict()
    if interface_type == constants.CEPHBLOCKPOOL:
        secret_data = templating.load_yaml(constants.CSI_RBD_SECRET_YAML)
        secret_data["stringData"]["userID"] = constants.ADMIN_USER
        secret_data["stringData"]["userKey"] = get_admin_key()
        interface = constants.RBD_INTERFACE
    elif interface_type == constants.CEPHFILESYSTEM:
        secret_data = templating.load_yaml(constants.CSI_CEPHFS_SECRET_YAML)
        del secret_data["stringData"]["userID"]
        del secret_data["stringData"]["userKey"]
        secret_data["stringData"]["adminID"] = constants.ADMIN_USER
        secret_data["stringData"]["adminKey"] = get_admin_key()
        interface = constants.CEPHFS_INTERFACE
    secret_data["metadata"]["name"] = create_unique_resource_name(
        f"test-{interface}", "secret"
    )
    secret_data["metadata"]["namespace"] = defaults.ROOK_CLUSTER_NAMESPACE

    return create_resource(**secret_data)


def default_ceph_block_pool():
    """
    Returns default CephBlockPool

    Returns:
        default CephBlockPool
    """
    sc_obj = default_storage_class(constants.CEPHBLOCKPOOL)
    cbp_name = sc_obj.get().get("parameters").get("pool")
    return cbp_name if cbp_name else constants.DEFAULT_BLOCKPOOL


def create_ceph_block_pool(
    pool_name=None, replica=3, compression=None, failure_domain=None, verify=True
):
    """
    Create a Ceph block pool
    ** This method should not be used anymore **
    ** This method is for internal testing only **

    Args:
        pool_name (str): The pool name to create
        failure_domain (str): Failure domain name
        verify (bool): True to verify the pool exists after creation,
                       False otherwise
        replica (int): The replica size for a pool
        compression (str): Compression type for a pool

    Returns:
        OCS: An OCS instance for the Ceph block pool
    """
    cbp_data = templating.load_yaml(constants.CEPHBLOCKPOOL_YAML)
    cbp_data["metadata"]["name"] = (
        pool_name if pool_name else create_unique_resource_name("test", "cbp")
    )
    cbp_data["metadata"]["namespace"] = defaults.ROOK_CLUSTER_NAMESPACE
    cbp_data["spec"]["replicated"]["size"] = replica

    cbp_data["spec"]["failureDomain"] = failure_domain or get_failure_domin()

    if compression:
        cbp_data["spec"]["compressionMode"] = compression
        cbp_data["spec"]["parameters"]["compression_mode"] = compression

    cbp_obj = create_resource(**cbp_data)
    cbp_obj.reload()

    if verify:
        assert verify_block_pool_exists(
            cbp_obj.name
        ), f"Block pool {cbp_obj.name} does not exist"
    return cbp_obj


def create_ceph_file_system(pool_name=None):
    """
    Create a Ceph file system
    ** This method should not be used anymore **
    ** This method is for internal testing only **

    Args:
        pool_name (str): The pool name to create

    Returns:
        OCS: An OCS instance for the Ceph file system
    """
    cfs_data = templating.load_yaml(constants.CEPHFILESYSTEM_YAML)
    cfs_data["metadata"]["name"] = (
        pool_name if pool_name else create_unique_resource_name("test", "cfs")
    )
    cfs_data["metadata"]["namespace"] = defaults.ROOK_CLUSTER_NAMESPACE
    cfs_data = create_resource(**cfs_data)
    cfs_data.reload()

    assert validate_cephfilesystem(
        cfs_data.name
    ), f"File system {cfs_data.name} does not exist"
    return cfs_data


def default_storage_class(
    interface_type,
):
    """
    Return default storage class based on interface_type

    Args:
        interface_type (str): The type of the interface
            (e.g. CephBlockPool, CephFileSystem)

    Returns:
        OCS: Existing StorageClass Instance
    """
    external = config.DEPLOYMENT["external_mode"]
    if interface_type == constants.CEPHBLOCKPOOL:
        if external:
            resource_name = constants.DEFAULT_EXTERNAL_MODE_STORAGECLASS_RBD
        else:
            resource_name = constants.DEFAULT_STORAGECLASS_RBD
        base_sc = OCP(kind="storageclass", resource_name=resource_name)
    elif interface_type == constants.CEPHFILESYSTEM:
        if external:
            resource_name = constants.DEFAULT_EXTERNAL_MODE_STORAGECLASS_CEPHFS
        else:
            resource_name = constants.DEFAULT_STORAGECLASS_CEPHFS
        base_sc = OCP(kind="storageclass", resource_name=resource_name)
    base_sc.wait_for_resource(
        condition=resource_name,
        column="NAME",
        timeout=240,
    )
    sc = OCS(**base_sc.data)
    return sc


def default_thick_storage_class():
    """
    Return default RBD thick storage class

    Returns:
        OCS: Existing RBD thick StorageClass instance

    """
    external = config.DEPLOYMENT["external_mode"]
    if external:
        resource_name = constants.DEFAULT_EXTERNAL_MODE_STORAGECLASS_RBD_THICK
    else:
        resource_name = constants.DEFAULT_STORAGECLASS_RBD_THICK
    base_sc = OCP(kind="storageclass", resource_name=resource_name)
    sc = OCS(**base_sc.data)
    return sc


def create_storage_class(
    interface_type,
    interface_name,
    secret_name,
    reclaim_policy=constants.RECLAIM_POLICY_DELETE,
    sc_name=None,
    provisioner=None,
    rbd_thick_provision=False,
    encrypted=False,
    encryption_kms_id=None,
    fs_name=None,
    volume_binding_mode="Immediate",
):
    """
    Create a storage class
    ** This method should not be used anymore **
    ** This method is for internal testing only **

    Args:
        interface_type (str): The type of the interface
            (e.g. CephBlockPool, CephFileSystem)
        interface_name (str): The name of the interface
        secret_name (str): The name of the secret
        sc_name (str): The name of storage class to create
        reclaim_policy (str): Type of reclaim policy. Defaults to 'Delete'
            (eg., 'Delete', 'Retain')
        rbd_thick_provision (bool): True to enable RBD thick provisioning.
            Applicable if interface_type is CephBlockPool
        encrypted (bool): True to create encrypted SC else False
        encryption_kms_id (str): ID of the KMS entry from connection details
        fs_name (str): the name of the filesystem for CephFS StorageClass
        volume_binding_mode (str): Can be "Immediate" or "WaitForFirstConsumer" which the PVC will be in pending till
            pod attachment.

    Returns:
        OCS: An OCS instance for the storage class
    """

    yamls = {
        constants.CEPHBLOCKPOOL: constants.CSI_RBD_STORAGECLASS_YAML,
        constants.CEPHFILESYSTEM: constants.CSI_CEPHFS_STORAGECLASS_YAML,
    }
    sc_data = dict()
    sc_data = templating.load_yaml(yamls[interface_type])

    if interface_type == constants.CEPHBLOCKPOOL:
        interface = constants.RBD_INTERFACE
        sc_data["provisioner"] = (
            provisioner if provisioner else defaults.RBD_PROVISIONER
        )
        if rbd_thick_provision:
            sc_data["parameters"]["thickProvision"] = "true"
        if encrypted:
            # Avoid circular imports
            from ocs_ci.utility.kms import get_encryption_kmsid

            sc_data["parameters"]["encrypted"] = "true"
            sc_data["parameters"]["encryptionKMSID"] = (
                encryption_kms_id if encryption_kms_id else get_encryption_kmsid()[0]
            )
    elif interface_type == constants.CEPHFILESYSTEM:
        interface = constants.CEPHFS_INTERFACE
        sc_data["parameters"]["fsName"] = fs_name if fs_name else get_cephfs_name()
        sc_data["provisioner"] = (
            provisioner if provisioner else defaults.CEPHFS_PROVISIONER
        )
    sc_data["parameters"]["pool"] = interface_name

    sc_data["metadata"]["name"] = (
        sc_name
        if sc_name
        else create_unique_resource_name(f"test-{interface}", "storageclass")
    )
    sc_data["metadata"]["namespace"] = defaults.ROOK_CLUSTER_NAMESPACE
    for key in ["node-stage", "provisioner", "controller-expand"]:
        sc_data["parameters"][f"csi.storage.k8s.io/{key}-secret-name"] = secret_name
        sc_data["parameters"][
            f"csi.storage.k8s.io/{key}-secret-namespace"
        ] = defaults.ROOK_CLUSTER_NAMESPACE

    sc_data["parameters"]["clusterID"] = defaults.ROOK_CLUSTER_NAMESPACE
    sc_data["reclaimPolicy"] = reclaim_policy
    sc_data["volumeBindingMode"] = volume_binding_mode

    try:
        del sc_data["parameters"]["userid"]
    except KeyError:
        pass
    return create_resource(**sc_data)


def create_pvc(
    sc_name,
    pvc_name=None,
    namespace=defaults.ROOK_CLUSTER_NAMESPACE,
    size=None,
    do_reload=True,
    access_mode=constants.ACCESS_MODE_RWO,
    volume_mode=None,
):
    """
    Create a PVC

    Args:
        sc_name (str): The name of the storage class for the PVC to be
            associated with
        pvc_name (str): The name of the PVC to create
        namespace (str): The namespace for the PVC creation
        size (str): Size of pvc to create
        do_reload (bool): True for wait for reloading PVC after its creation, False otherwise
        access_mode (str): The access mode to be used for the PVC
        volume_mode (str): Volume mode for rbd RWX pvc i.e. 'Block'

    Returns:
        PVC: PVC instance
    """
    pvc_data = templating.load_yaml(constants.CSI_PVC_YAML)
    pvc_data["metadata"]["name"] = (
        pvc_name if pvc_name else create_unique_resource_name("test", "pvc")
    )
    pvc_data["metadata"]["namespace"] = namespace
    pvc_data["spec"]["accessModes"] = [access_mode]
    pvc_data["spec"]["storageClassName"] = sc_name
    if size:
        pvc_data["spec"]["resources"]["requests"]["storage"] = size
    if volume_mode:
        pvc_data["spec"]["volumeMode"] = volume_mode
    ocs_obj = pvc.PVC(**pvc_data)
    created_pvc = ocs_obj.create(do_reload=do_reload)
    assert created_pvc, f"Failed to create resource {pvc_name}"
    return ocs_obj


def create_multiple_pvcs(
    sc_name,
    namespace,
    number_of_pvc=1,
    size=None,
    do_reload=False,
    access_mode=constants.ACCESS_MODE_RWO,
    burst=False,
):
    """
    Create one or more PVC as a bulk or one by one

    Args:
        sc_name (str): The name of the storage class to provision the PVCs from
        namespace (str): The namespace for the PVCs creation
        number_of_pvc (int): Number of PVCs to be created
        size (str): The size of the PVCs to create
        do_reload (bool): True for wait for reloading PVC after its creation,
            False otherwise
        access_mode (str): The kind of access mode for PVC
        burst (bool): True for bulk creation, False ( default) for multiple creation

    Returns:
         ocs_objs (list): List of PVC objects
         tmpdir (str): The full path of the directory in which the yamls for pvc objects creation reside

    """
    if not burst:
        if access_mode == "ReadWriteMany" and "rbd" in sc_name:
            volume_mode = "Block"
        else:
            volume_mode = None
        return [
            create_pvc(
                sc_name=sc_name,
                size=size,
                namespace=namespace,
                do_reload=do_reload,
                access_mode=access_mode,
                volume_mode=volume_mode,
            )
            for _ in range(number_of_pvc)
        ], None

    pvc_data = templating.load_yaml(constants.CSI_PVC_YAML)
    pvc_data["metadata"]["namespace"] = namespace
    pvc_data["spec"]["accessModes"] = [access_mode]
    pvc_data["spec"]["storageClassName"] = sc_name
    if size:
        pvc_data["spec"]["resources"]["requests"]["storage"] = size
    if access_mode == "ReadWriteMany" and "rbd" in sc_name:
        pvc_data["spec"]["volumeMode"] = "Block"
    else:
        pvc_data["spec"]["volumeMode"] = None

    # Creating tem directory to hold the files for the PVC creation
    tmpdir = tempfile.mkdtemp()
    logger.info("Creating the PVC yaml files for creation in bulk")
    ocs_objs = []
    for _ in range(number_of_pvc):
        name = create_unique_resource_name("test", "pvc")
        logger.info(f"Adding PVC with name {name}")
        pvc_data["metadata"]["name"] = name
        templating.dump_data_to_temp_yaml(pvc_data, f"{tmpdir}/{name}.yaml")
        ocs_objs.append(pvc.PVC(**pvc_data))

    logger.info("Creating all PVCs as bulk")
    oc = OCP(kind="pod", namespace=namespace)
    cmd = f"create -f {tmpdir}/"
    oc.exec_oc_cmd(command=cmd, out_yaml_format=False)

    # Letting the system 1 sec for each PVC to create.
    # this will prevent any other command from running in the system in this
    # period of time.
    logger.info(
        f"Going to sleep for {number_of_pvc} sec. "
        "until starting verify that PVCs was created."
    )
    time.sleep(number_of_pvc)

    return ocs_objs, tmpdir


def delete_bulk_pvcs(pvc_yaml_dir, pv_names_list, namespace):
    """
    Deletes all the pvcs created from yaml file in a provided dir
    Args:
        pvc_yaml_dir (str): Directory in which yaml file resides
        pv_names_list (str): List of pv objects to be deleted
    """
    oc = OCP(kind="pod", namespace=namespace)
    cmd = f"delete -f {pvc_yaml_dir}/"
    oc.exec_oc_cmd(command=cmd, out_yaml_format=False)

    time.sleep(len(pv_names_list) / 2)

    for pv_name in pv_names_list:
        validate_pv_delete(pv_name)


def verify_block_pool_exists(pool_name):
    """
    Verify if a Ceph block pool exist

    Args:
        pool_name (str): The name of the Ceph block pool

    Returns:
        bool: True if the Ceph block pool exists, False otherwise
    """
    logger.info(f"Verifying that block pool {pool_name} exists")
    ct_pod = pod.get_ceph_tools_pod()
    try:
        for pools in TimeoutSampler(60, 3, ct_pod.exec_ceph_cmd, "ceph osd lspools"):
            logger.info(f"POOLS are {pools}")
            for pool in pools:
                if pool_name in pool.get("poolname"):
                    return True
    except TimeoutExpiredError:
        return False


def get_pool_cr(pool_name):
    """
    Get the pool CR even if the kind is unknown.

    Args:
         pool_name (str): The name of the pool to get the CR for.

    Returns:
        dict: If the resource is found, None otherwise.

    """
    logger.info(f"Checking if pool {pool_name} is kind of {constants.CEPHBLOCKPOOL}")
    ocp_kind_cephblockpool = ocp.OCP(
        kind=constants.CEPHBLOCKPOOL, namespace=config.ENV_DATA["cluster_namespace"]
    )
    pool_cr = ocp_kind_cephblockpool.get(resource_name=pool_name, dont_raise=True)
    if pool_cr is not None:
        return pool_cr
    else:
        logger.info(
            f"Pool {pool_name} is not kind={constants.CEPHBLOCKPOOL}"
            f", checkging if it is kind={constants.CEPHFILESYSTEM}"
        )
        ocp_kind_cephfilesystem = ocp.OCP(
            kind="CephFilesystem",
            namespace=config.ENV_DATA["cluster_namespace"],
        )
        pool_cr = ocp_kind_cephfilesystem.get(resource_name=pool_name, dont_raise=True)
        return pool_cr


def get_admin_key():
    """
    Fetches admin key secret from Ceph

    Returns:
        str: The admin key
    """
    ct_pod = pod.get_ceph_tools_pod()
    out = ct_pod.exec_ceph_cmd("ceph auth get-key client.admin")
    return out["key"]


def get_cephfs_data_pool_name():
    """
    Fetches ceph fs datapool name from Ceph

    Returns:
        str: fs datapool name
    """
    ct_pod = pod.get_ceph_tools_pod()
    out = ct_pod.exec_ceph_cmd("ceph fs ls")
    return out[0]["data_pools"][0]


def validate_cephfilesystem(fs_name):
    """
    Verify CephFileSystem exists at Ceph and OCP

    Args:
       fs_name (str): The name of the Ceph FileSystem

    Returns:
        bool: True if CephFileSystem is created at Ceph and OCP side else
           will return False with valid msg i.e Failure cause
    """
    cfs = ocp.OCP(
        kind=constants.CEPHFILESYSTEM, namespace=defaults.ROOK_CLUSTER_NAMESPACE
    )
    ct_pod = pod.get_ceph_tools_pod()
    ceph_validate = False
    ocp_validate = False

    result = cfs.get(resource_name=fs_name)
    if result.get("metadata").get("name"):
        logger.info("Filesystem %s got created from Openshift Side", fs_name)
        ocp_validate = True
    else:
        logger.info("Filesystem %s was not create at Openshift Side", fs_name)
        return False

    try:
        for pools in TimeoutSampler(60, 3, ct_pod.exec_ceph_cmd, "ceph fs ls"):
            for out in pools:
                result = out.get("name")
                if result == fs_name:
                    logger.info("FileSystem %s got created from Ceph Side", fs_name)
                    ceph_validate = True
                    break
                else:
                    logger.error("FileSystem %s was not present at Ceph Side", fs_name)
                    ceph_validate = False
            if ceph_validate:
                break
    except TimeoutExpiredError:
        pass

    return True if (ceph_validate and ocp_validate) else False


def create_ocs_object_from_kind_and_name(
    kind, resource_name, namespace=constants.OPENSHIFT_STORAGE_NAMESPACE
):
    """
    Create OCS object from kind and name

    Args:
        kind (str): resource kind like CephBlockPool, pvc.
        resource_name (str): name of the resource.
        namespace (str) the namespace of the resource.

    Returns:
        ocs_ci.ocs.resources.ocs.OCS (obj): returns OCS object from kind and name.

    """
    ocp_object = OCP(kind=kind, resource_name=resource_name, namespace=namespace).get()
    return OCS(**ocp_object)


def remove_ocs_object_from_list(kind, resource_name, object_list):
    """
    Given a list of OCS objects, the function removes the object with kind and resource from the list

    Args:
        kind (str): resource kind like CephBlockPool, pvc.
        resource_name (str): name of the resource.
        object_list (array): Array of OCS objects.

    Returns:
        (array): Array of OCS objects without removed object.

    """

    for obj in object_list:
        if obj.name == resource_name and obj.kind == kind:
            object_list.remove(obj)
            return object_list


def get_all_storageclass_names():
    """
    Function for getting all storageclass

    Returns:
         list: list of storageclass name
    """
    sc_obj = ocp.OCP(
        kind=constants.STORAGECLASS, namespace=defaults.ROOK_CLUSTER_NAMESPACE
    )
    result = sc_obj.get()
    sample = result["items"]

    storageclass = [
        item.get("metadata").get("name")
        for item in sample
        if (
            (item.get("metadata").get("name") not in constants.IGNORE_SC_GP2)
            and (item.get("metadata").get("name") not in constants.IGNORE_SC_FLEX)
        )
    ]
    return storageclass


def delete_storageclasses(sc_objs):
    """ "
    Function for Deleting storageclasses

    Args:
        sc_objs (list): List of SC objects for deletion

    Returns:
        bool: True if deletion is successful
    """

    for sc in sc_objs:
        logger.info("Deleting StorageClass with name %s", sc.name)
        sc.delete()
    return True


def get_cephblockpool_names():
    """
    Function for getting all CephBlockPool

    Returns:
         list: list of cephblockpool name
    """
    pool_obj = ocp.OCP(
        kind=constants.CEPHBLOCKPOOL, namespace=defaults.ROOK_CLUSTER_NAMESPACE
    )
    result = pool_obj.get()
    sample = result["items"]
    pool_list = [item.get("metadata").get("name") for item in sample]
    return pool_list


def delete_cephblockpools(cbp_objs):
    """
    Function for deleting CephBlockPool

    Args:
        cbp_objs (list): List of CBP objects for deletion

    Returns:
        bool: True if deletion of CephBlockPool is successful
    """
    for cbp in cbp_objs:
        logger.info("Deleting CephBlockPool with name %s", cbp.name)
        cbp.delete()
    return True


def get_cephfs_name():
    """
    Function to retrive CephFS name
    Returns:
        str: Name of CFS
    """
    ct_pod = pod.get_ceph_tools_pod()
    result = ct_pod.exec_ceph_cmd("ceph fs ls")
    return result[0]["name"]


def pull_images(image_name):
    """
    Function to pull images on all nodes

    Args:
        image_name (str): Name of the container image to be pulled

    Returns: None

    """

    node_objs = node.get_node_objs(node.get_worker_nodes())
    for node_obj in node_objs:
        logger.info(f'pulling image "{image_name}  " on node {node_obj.name}')
        assert node_obj.ocp.exec_oc_debug_cmd(
            node_obj.name, cmd_list=[f"podman pull {image_name}"]
        )


def run_io_with_rados_bench(**kw):
    """
    A task for radosbench. Runs radosbench command on specified pod . If
    parameters are not provided task assumes few default parameters.This task
    runs command in synchronous fashion.

    Args:
        kw (dict): a dictionary of various radosbench parameters.
           ex::

               pool_name:pool
               pg_num:number of pgs for pool
               op: type of operation {read, write}
               cleanup: True OR False

    Returns:
        ret: return value of radosbench command
    """

    logger.info("Running radosbench task")
    ceph_pods = kw.get("ceph_pods")  # list of pod objects of ceph cluster
    config = kw.get("config")

    role = config.get("role", "client")
    clients = [cpod for cpod in ceph_pods if role in cpod.roles]

    idx = config.get("idx", 0)
    client = clients[idx]
    op = config.get("op", "write")
    cleanup = ["--no-cleanup", "--cleanup"][config.get("cleanup", True)]
    pool = config.get("pool")

    block = str(config.get("size", 4 << 20))
    time = config.get("time", 120)
    time = str(time)

    rados_bench = (
        f"rados --no-log-to-stderr "
        f"-b {block} "
        f"-p {pool} "
        f"bench "
        f"{time} "
        f"{op} "
        f"{cleanup} "
    )
    try:
        ret = client.exec_ceph_cmd(ceph_cmd=rados_bench)
    except CommandFailed as ex:
        logger.error(f"Rados bench failed\n Error is: {ex}")
        return False

    logger.info(ret)
    logger.info("Finished radosbench")
    return ret


def get_all_pvs():
    """
    Gets all pv in openshift-storage namespace

    Returns:
         dict: Dict of all pv in openshift-storage namespace
    """
    ocp_pv_obj = ocp.OCP(kind=constants.PV, namespace=defaults.ROOK_CLUSTER_NAMESPACE)
    return ocp_pv_obj.get()


# TODO: revert counts of tries and delay,BZ 1726266


@retry(AssertionError, tries=20, delay=10, backoff=1)
def validate_pv_delete(pv_name):
    """
    validates if pv is deleted after pvc deletion

    Args:
        pv_name (str): pv from pvc to validates
    Returns:
        bool: True if deletion is successful

    Raises:
        AssertionError: If pv is not deleted
    """
    ocp_pv_obj = ocp.OCP(kind=constants.PV, namespace=defaults.ROOK_CLUSTER_NAMESPACE)

    try:
        if ocp_pv_obj.get(resource_name=pv_name):
            msg = f"{constants.PV} {pv_name} is not deleted after PVC deletion"
            raise AssertionError(msg)

    except CommandFailed:
        return True


def create_pods(
    pvc_objs, pod_factory, interface, pods_for_rwx=1, status="", nodes=None
):
    """
    Create pods

    Args:
        pvc_objs (list): List of ocs_ci.ocs.resources.pvc.PVC instances
        pod_factory (function): pod_factory function
        interface (int): Interface type
        pods_for_rwx (int): Number of pods to be created if access mode of
            PVC is RWX
        status (str): If provided, wait for desired state of each pod before
            creating next one
        nodes (list): Node name for each pod will be selected from this list.

    Returns:
        list: list of Pod objects
    """
    pod_objs = []
    nodes_iter = cycle(nodes) if nodes else None

    for pvc_obj in pvc_objs:
        volume_mode = getattr(
            pvc_obj, "volume_mode", pvc_obj.get()["spec"]["volumeMode"]
        )
        access_mode = getattr(pvc_obj, "access_mode", pvc_obj.get_pvc_access_mode)
        if volume_mode == "Block":
            pod_dict = constants.CSI_RBD_RAW_BLOCK_POD_YAML
            raw_block_pv = True
        else:
            raw_block_pv = False
            pod_dict = ""
        if access_mode == constants.ACCESS_MODE_RWX:
            pod_obj_rwx = [
                pod_factory(
                    interface=interface,
                    pvc=pvc_obj,
                    status=status,
                    node_name=next(nodes_iter) if nodes_iter else None,
                    pod_dict_path=pod_dict,
                    raw_block_pv=raw_block_pv,
                )
                for _ in range(1, pods_for_rwx)
            ]
            pod_objs.extend(pod_obj_rwx)
        pod_obj = pod_factory(
            interface=interface,
            pvc=pvc_obj,
            status=status,
            node_name=next(nodes_iter) if nodes_iter else None,
            pod_dict_path=pod_dict,
            raw_block_pv=raw_block_pv,
        )
        pod_objs.append(pod_obj)

    return pod_objs


def create_build_from_docker_image(
    image_name,
    install_package,
    namespace,
    source_image="quay.io/ocsci/fedora",
    source_image_label="latest",
):
    """
    Allows to create a build config using a Dockerfile specified as an
    argument, eg.::

        $ oc new-build -D $'FROM centos:7\\nRUN yum install -y httpd'

    creates a build with ``httpd`` installed.

    Args:
        image_name (str): Name of the image to be created
        source_image (str): Source image to build docker image from,
           defaults to Centos as base image
        namespace (str): project where build config should be created
        source_image_label (str): Tag to use along with the image name,
           defaults to 'latest'
        install_package (str): package to install over the base image

    Returns:
        ocs_ci.ocs.ocp.OCP (obj): The OCP object for the image
        Fails on UnavailableBuildException exception if build creation
        fails

    """
    base_image = source_image + ":" + source_image_label

    if config.DEPLOYMENT.get("disconnected"):
        base_image = mirror_image(image=base_image)

    cmd = f"yum install -y {install_package}"
    http_proxy, https_proxy, no_proxy = get_cluster_proxies()
    if http_proxy:
        cmd = (
            f"http_proxy={http_proxy} https_proxy={https_proxy} "
            f"no_proxy='{no_proxy}' {cmd}"
        )

    docker_file = f"FROM {base_image}\n " f" RUN {cmd}\n" f"CMD tail -f /dev/null"

    command = f"new-build -D $'{docker_file}' --name={image_name}"
    kubeconfig = os.getenv("KUBECONFIG")

    oc_cmd = f"oc -n {namespace} "

    if kubeconfig:
        oc_cmd += f"--kubeconfig {kubeconfig} "
    oc_cmd += command
    logger.info(f"Running command {oc_cmd}")
    result = run(oc_cmd, stdout=PIPE, stderr=PIPE, timeout=15, shell=True)
    if result.stderr.decode():
        raise UnavailableBuildException(
            f"Build creation failed with error: {result.stderr.decode()}"
        )
    out = result.stdout.decode()
    logger.info(out)
    if "Success" in out:
        # Build becomes ready once build pod goes into Completed state
        pod_obj = OCP(kind="Pod", resource_name=image_name)
        if pod_obj.wait_for_resource(
            condition="Completed",
            resource_name=f"{image_name}" + "-1-build",
            timeout=300,
            sleep=30,
        ):
            logger.info(f"build {image_name} ready")
            set_image_lookup(image_name)
            logger.info(f"image {image_name} can now be consumed")
            image_stream_obj = OCP(kind="ImageStream", resource_name=image_name)
            return image_stream_obj
    else:
        raise UnavailableBuildException("Build creation failed")


def set_image_lookup(image_name):
    """
    Function to enable lookup, which allows reference to the image stream tag
    in the image field of the object. Example::

        $ oc set image-lookup mysql
        $ oc run mysql --image=mysql

    Args:
        image_name (str): Name of the image stream to pull
           the image locally

    Returns:
        str: output of set image-lookup command

    """
    ocp_obj = ocp.OCP(kind="ImageStream")
    command = f"set image-lookup {image_name}"
    logger.info(f'image lookup for image"{image_name}" is set')
    status = ocp_obj.exec_oc_cmd(command)
    return status


def get_provision_time(interface, pvc_name, status="start"):
    """
    Get the starting/ending creation time of a PVC based on provisioner logs

    Args:
        interface (str): The interface backed the PVC
        pvc_name (str / list): Name of the PVC(s) for creation time
                               the list will be list of pvc objects
        status (str): the status that we want to get - Start / End

    Returns:
        datetime object: Time of PVC(s) creation

    """
    # Define the status that need to retrieve
    operation = "started"
    if status.lower() == "end":
        operation = "succeeded"

    this_year = str(datetime.datetime.now().year)
    # Get the correct provisioner pod based on the interface
    pod_name = pod.get_csi_provisioner_pod(interface)
    # get the logs from the csi-provisioner containers
    logs = pod.get_pod_logs(pod_name[0], "csi-provisioner")
    logs += pod.get_pod_logs(pod_name[1], "csi-provisioner")

    logs = logs.split("\n")
    # Extract the time for the one PVC provisioning
    if isinstance(pvc_name, str):
        stat = [i for i in logs if re.search(f"provision.*{pvc_name}.*{operation}", i)]
        mon_day = " ".join(stat[0].split(" ")[0:2])
        stat = f"{this_year} {mon_day}"
    # Extract the time for the list of PVCs provisioning
    if isinstance(pvc_name, list):
        all_stats = []
        for i in range(0, len(pvc_name)):
            name = pvc_name[i].name
            stat = [i for i in logs if re.search(f"provision.*{name}.*{operation}", i)]
            mon_day = " ".join(stat[0].split(" ")[0:2])
            stat = f"{this_year} {mon_day}"
            all_stats.append(stat)
        all_stats = sorted(all_stats)
        if status.lower() == "end":
            stat = all_stats[-1]  # return the highest time
        elif status.lower() == "start":
            stat = all_stats[0]  # return the lowest time
    return datetime.datetime.strptime(stat, DATE_TIME_FORMAT)


def get_start_creation_time(interface, pvc_name):
    """
    Get the starting creation time of a PVC based on provisioner logs

    Args:
        interface (str): The interface backed the PVC
        pvc_name (str): Name of the PVC for creation time measurement

    Returns:
        datetime object: Start time of PVC creation

    """
    this_year = str(datetime.datetime.now().year)
    # Get the correct provisioner pod based on the interface
    pod_name = pod.get_csi_provisioner_pod(interface)
    # get the logs from the csi-provisioner containers
    logs = pod.get_pod_logs(pod_name[0], "csi-provisioner")
    logs += pod.get_pod_logs(pod_name[1], "csi-provisioner")

    logs = logs.split("\n")
    # Extract the starting time for the PVC provisioning
    start = [i for i in logs if re.search(f"provision.*{pvc_name}.*started", i)]
    mon_day = " ".join(start[0].split(" ")[0:2])
    start = f"{this_year} {mon_day}"
    return datetime.datetime.strptime(start, DATE_TIME_FORMAT)


def get_end_creation_time(interface, pvc_name):
    """
    Get the ending creation time of a PVC based on provisioner logs

    Args:
        interface (str): The interface backed the PVC
        pvc_name (str): Name of the PVC for creation time measurement

    Returns:
        datetime object: End time of PVC creation

    """
    this_year = str(datetime.datetime.now().year)
    # Get the correct provisioner pod based on the interface
    pod_name = pod.get_csi_provisioner_pod(interface)
    # get the logs from the csi-provisioner containers
    logs = pod.get_pod_logs(pod_name[0], "csi-provisioner")
    logs += pod.get_pod_logs(pod_name[1], "csi-provisioner")

    logs = logs.split("\n")
    # Extract the starting time for the PVC provisioning
    end = [i for i in logs if re.search(f"provision.*{pvc_name}.*succeeded", i)]
    # End provisioning string may appear in logs several times, take here the latest one
    mon_day = " ".join(end[-1].split(" ")[0:2])
    end = f"{this_year} {mon_day}"
    return datetime.datetime.strptime(end, DATE_TIME_FORMAT)


def measure_pvc_creation_time(interface, pvc_name):
    """
    Measure PVC creation time based on logs

    Args:
        interface (str): The interface backed the PVC pvc_name (str): Name of the PVC for creation time measurement
    Returns:
        float: Creation time for the PVC

    """
    start = get_start_creation_time(interface=interface, pvc_name=pvc_name)
    end = get_end_creation_time(interface=interface, pvc_name=pvc_name)
    total = end - start
    return total.total_seconds()


def measure_pvc_creation_time_bulk(interface, pvc_name_list, wait_time=60):
    """
    Measure PVC creation time of bulk PVC based on logs.

    Args:
        interface (str): The interface backed the PVC
        pvc_name_list (list): List of PVC Names for measuring creation time
        wait_time (int): Seconds to wait before collecting CSI log

    Returns:
        pvc_dict (dict): Dictionary of pvc_name with creation time.

    """
    # Get the correct provisioner pod based on the interface
    pod_name = pod.get_csi_provisioner_pod(interface)
    # due to some delay in CSI log generation added wait
    time.sleep(wait_time)
    # get the logs from the csi-provisioner containers
    logs = pod.get_pod_logs(pod_name[0], "csi-provisioner")
    logs += pod.get_pod_logs(pod_name[1], "csi-provisioner")
    logs = logs.split("\n")

    loop_counter = 0
    while True:
        no_data_list = list()
        for name in pvc_name_list:
            # check if PV data present in CSI logs
            start = [i for i in logs if re.search(f"provision.*{name}.*started", i)]
            end = [i for i in logs if re.search(f"provision.*{name}.*succeeded", i)]
            if not start or not end:
                no_data_list.append(name)

        if no_data_list:
            # Clear and get CSI logs after 60secs
            logger.info(f"PVC count without CSI create log data {len(no_data_list)}")
            logs.clear()
            time.sleep(wait_time)
            logs = pod.get_pod_logs(pod_name[0], "csi-provisioner")
            logs += pod.get_pod_logs(pod_name[1], "csi-provisioner")
            logs = logs.split("\n")
            loop_counter += 1
            if loop_counter >= 6:
                logger.info("Waited for more than 6mins still no data")
                raise UnexpectedBehaviour(
                    f"There is no pvc creation data in CSI logs for {no_data_list}"
                )
            continue
        else:
            break

    pvc_dict = dict()
    this_year = str(datetime.datetime.now().year)
    for pvc_name in pvc_name_list:
        # Extract the starting time for the PVC provisioning
        start = [i for i in logs if re.search(f"provision.*{pvc_name}.*started", i)]
        mon_day = " ".join(start[0].split(" ")[0:2])
        start = f"{this_year} {mon_day}"
        start_time = datetime.datetime.strptime(start, DATE_TIME_FORMAT)
        # Extract the end time for the PVC provisioning
        end = [i for i in logs if re.search(f"provision.*{pvc_name}.*succeeded", i)]
        mon_day = " ".join(end[0].split(" ")[0:2])
        end = f"{this_year} {mon_day}"
        end_time = datetime.datetime.strptime(end, DATE_TIME_FORMAT)
        total = end_time - start_time
        pvc_dict[pvc_name] = total.total_seconds()

    return pvc_dict


def measure_pv_deletion_time_bulk(
    interface, pv_name_list, wait_time=60, return_log_times=False
):
    """
    Measure PV deletion time of bulk PV, based on logs.

    Args:
        interface (str): The interface backed the PV
        pv_name_list (list): List of PV Names for measuring deletion time
        wait_time (int): Seconds to wait before collecting CSI log
        return_log_times (bool): Determines the return value -- if False, dictionary of pv_names with the deletion time
                is returned; if True -- the dictionary of pv_names with the tuple of (srart_deletion_time,
                end_deletion_time) is returned

    Returns:
        pv_dict (dict): Dictionary where the pv_names are the keys. The value of the dictionary depend on the
                return_log_times argument value and are either the corresponding deletion times (when return_log_times
                is False) or a tuple of (start_deletion_time, end_deletion_time) as they appear in the logs

    """
    # Get the correct provisioner pod based on the interface
    pod_name = pod.get_csi_provisioner_pod(interface)
    # due to some delay in CSI log generation added wait
    time.sleep(wait_time)
    # get the logs from the csi-provisioner containers
    logs = pod.get_pod_logs(pod_name[0], "csi-provisioner")
    logs += pod.get_pod_logs(pod_name[1], "csi-provisioner")
    logs = logs.split("\n")

    loop_counter = 0
    while True:
        no_data_list = list()
        for pv in pv_name_list:
            # check if PV data present in CSI logs
            start = [i for i in logs if re.search(f'delete "{pv}": started', i)]
            end = [i for i in logs if re.search(f'delete "{pv}": succeeded', i)]
            if not start or not end:
                no_data_list.append(pv)

        if no_data_list:
            # Clear and get CSI logs after 60secs
            logger.info(f"PV count without CSI delete log data {len(no_data_list)}")
            logs.clear()
            time.sleep(wait_time)
            logs = pod.get_pod_logs(pod_name[0], "csi-provisioner")
            logs += pod.get_pod_logs(pod_name[1], "csi-provisioner")
            logs = logs.split("\n")
            loop_counter += 1
            if loop_counter >= 6:
                logger.info("Waited for more than 6mins still no data")
                raise UnexpectedBehaviour(
                    f"There is no pv deletion data in CSI logs for {no_data_list}"
                )
            continue
        else:
            break

    pv_dict = dict()
    this_year = str(datetime.datetime.now().year)
    for pv_name in pv_name_list:
        # Extract the deletion start time for the PV
        start = [i for i in logs if re.search(f'delete "{pv_name}": started', i)]
        mon_day = " ".join(start[0].split(" ")[0:2])
        start_tm = f"{this_year} {mon_day}"
        start_time = datetime.datetime.strptime(start_tm, DATE_TIME_FORMAT)
        # Extract the deletion end time for the PV
        end = [i for i in logs if re.search(f'delete "{pv_name}": succeeded', i)]
        mon_day = " ".join(end[0].split(" ")[0:2])
        end_tm = f"{this_year} {mon_day}"
        end_time = datetime.datetime.strptime(end_tm, DATE_TIME_FORMAT)
        total = end_time - start_time
        if not return_log_times:
            pv_dict[pv_name] = total.total_seconds()
        else:
            pv_dict[pv_name] = (start_tm, end_tm)

    return pv_dict


def get_start_deletion_time(interface, pv_name):
    """
    Get the starting deletion time of a PVC based on provisioner logs

    Args:
        interface (str): The interface backed the PVC
        pvc_name (str): Name of the PVC for deletion time measurement

    Returns:
        datetime object: Start time of PVC deletion

    """
    this_year = str(datetime.datetime.now().year)
    # Get the correct provisioner pod based on the interface
    pod_name = pod.get_csi_provisioner_pod(interface)
    # get the logs from the csi-provisioner containers
    logs = pod.get_pod_logs(pod_name[0], "csi-provisioner")
    logs += pod.get_pod_logs(pod_name[1], "csi-provisioner")

    logs = logs.split("\n")
    # Extract the starting time for the PVC deletion
    start = [i for i in logs if re.search(f'delete "{pv_name}": started', i)]
    mon_day = " ".join(start[0].split(" ")[0:2])
    start = f"{this_year} {mon_day}"
    return datetime.datetime.strptime(start, DATE_TIME_FORMAT)


def get_end_deletion_time(interface, pv_name):
    """
    Get the ending deletion time of a PVC based on provisioner logs

    Args:
        interface (str): The interface backed the PVC
        pv_name (str): Name of the PVC for deletion time measurement

    Returns:
        datetime object: End time of PVC deletion

    """
    this_year = str(datetime.datetime.now().year)
    # Get the correct provisioner pod based on the interface
    pod_name = pod.get_csi_provisioner_pod(interface)
    # get the logs from the csi-provisioner containers
    logs = pod.get_pod_logs(pod_name[0], "csi-provisioner")
    logs += pod.get_pod_logs(pod_name[1], "csi-provisioner")

    logs = logs.split("\n")
    # Extract the starting time for the PV deletion
    end = [i for i in logs if re.search(f'delete "{pv_name}": succeeded', i)]
    mon_day = " ".join(end[0].split(" ")[0:2])
    end = f"{this_year} {mon_day}"
    return datetime.datetime.strptime(end, DATE_TIME_FORMAT)


def measure_pvc_deletion_time(interface, pv_name):
    """
    Measure PVC deletion time based on logs

    Args:
        interface (str): The interface backed the PVC
        pv_name (str): Name of the PV for creation time measurement

    Returns:
        float: Deletion time for the PVC

    """
    start = get_start_deletion_time(interface=interface, pv_name=pv_name)
    end = get_end_deletion_time(interface=interface, pv_name=pv_name)
    total = end - start
    return total.total_seconds()


def pod_start_time(pod_obj):
    """
    Function to measure time taken for container(s) to get into running state
    by measuring the difference between container's start time (when container
    went into running state) and started time (when container was actually
    started)

    Args:
        pod_obj(obj): pod object to measure start time

    Returns:
        containers_start_time(dict):
        Returns the name and start time of container(s) in a pod

    """
    time_format = "%Y-%m-%dT%H:%M:%SZ"
    containers_start_time = {}
    start_time = pod_obj.data["status"]["startTime"]
    start_time = datetime.datetime.strptime(start_time, time_format)
    for container in range(len(pod_obj.data["status"]["containerStatuses"])):
        started_time = pod_obj.data["status"]["containerStatuses"][container]["state"][
            "running"
        ]["startedAt"]
        started_time = datetime.datetime.strptime(started_time, time_format)
        container_name = pod_obj.data["status"]["containerStatuses"][container]["name"]
        container_start_time = (started_time - start_time).seconds
        containers_start_time[container_name] = container_start_time
        return containers_start_time


def get_default_storage_class():
    """
    Get the default StorageClass(es)

    Returns:
        list: default StorageClass(es) list

    """
    default_sc_obj = ocp.OCP(kind="StorageClass")
    storage_classes = default_sc_obj.get().get("items")
    storage_classes = [
        sc for sc in storage_classes if "annotations" in sc.get("metadata")
    ]
    return [
        sc.get("metadata").get("name")
        for sc in storage_classes
        if sc.get("metadata")
        .get("annotations")
        .get("storageclass.kubernetes.io/is-default-class")
        == "true"
    ]


def change_default_storageclass(scname):
    """
    Change the default StorageClass to the given SC name

    Args:
        scname (str): StorageClass name

    Returns:
        bool: True on success

    """
    default_sc = get_default_storage_class()
    ocp_obj = ocp.OCP(kind="StorageClass")
    if default_sc:
        # Change the existing default Storageclass annotation to false
        for sc in default_sc:
            patch = (
                ' \'{"metadata": {"annotations":'
                '{"storageclass.kubernetes.io/is-default-class"'
                ':"false"}}}\' '
            )
            patch_cmd = f"patch storageclass {sc} -p" + patch
            ocp_obj.exec_oc_cmd(command=patch_cmd)

    # Change the new storageclass to default
    patch = (
        ' \'{"metadata": {"annotations":'
        '{"storageclass.kubernetes.io/is-default-class"'
        ':"true"}}}\' '
    )
    patch_cmd = f"patch storageclass {scname} -p" + patch
    ocp_obj.exec_oc_cmd(command=patch_cmd)
    return True


def is_volume_present_in_backend(interface, image_uuid, pool_name=None):
    """
    Check whether Image/Subvolume is present in the backend.

    Args:
        interface (str): The interface backed the PVC
        image_uuid (str): Part of VolID which represents corresponding
          image/subvolume in backend, eg:
          ``oc get pv/<volumeName> -o jsonpath='{.spec.csi.volumeHandle}'``
          Output is the CSI generated VolID and looks like:
          ``0001-000c-rook-cluster-0000000000000001-f301898c-a192-11e9-852a-1eeeb6975c91``
          where image_uuid is ``f301898c-a192-11e9-852a-1eeeb6975c91``
        pool_name (str): Name of the rbd-pool if interface is CephBlockPool

    Returns:
        bool: True if volume is present and False if volume is not present

    """
    cmd = ""
    valid_error = []
    ct_pod = pod.get_ceph_tools_pod()
    if interface == constants.CEPHBLOCKPOOL:
        valid_error = [f"error opening image csi-vol-{image_uuid}"]
        cmd = f"rbd info -p {pool_name} csi-vol-{image_uuid}"
    if interface == constants.CEPHFILESYSTEM:
        valid_error = [
            f"Subvolume 'csi-vol-{image_uuid}' not found",
            f"subvolume 'csi-vol-{image_uuid}' does not exist",
        ]
        cmd = (
            f"ceph fs subvolume getpath {get_cephfs_name()}"
            f" csi-vol-{image_uuid} {get_cephfs_subvolumegroup()}"
        )

    try:
        ct_pod.exec_ceph_cmd(ceph_cmd=cmd, format="json")
        logger.info(
            f"Verified: Volume corresponding to uuid {image_uuid} exists " f"in backend"
        )
        return True
    except CommandFailed as ecf:
        assert any([error in str(ecf) for error in valid_error]), (
            f"Error occurred while verifying volume is present in backend: "
            f"{str(ecf)} ImageUUID: {image_uuid}. Interface type: {interface}"
        )
        logger.info(
            f"Volume corresponding to uuid {image_uuid} does not exist " f"in backend"
        )
        return False


def verify_volume_deleted_in_backend(
    interface, image_uuid, pool_name=None, timeout=180
):
    """
    Ensure that Image/Subvolume is deleted in the backend.

    Args:
        interface (str): The interface backed the PVC
        image_uuid (str): Part of VolID which represents corresponding
          image/subvolume in backend, eg:
          ``oc get pv/<volumeName> -o jsonpath='{.spec.csi.volumeHandle}'``
          Output is the CSI generated VolID and looks like:
          ``0001-000c-rook-cluster-0000000000000001-f301898c-a192-11e9-852a-1eeeb6975c91``
          where image_uuid is ``f301898c-a192-11e9-852a-1eeeb6975c91``
        pool_name (str): Name of the rbd-pool if interface is CephBlockPool
        timeout (int): Wait time for the volume to be deleted.

    Returns:
        bool: True if volume is deleted before timeout.
            False if volume is not deleted.
    """
    try:
        for ret in TimeoutSampler(
            timeout,
            2,
            is_volume_present_in_backend,
            interface=interface,
            image_uuid=image_uuid,
            pool_name=pool_name,
        ):
            if not ret:
                break
        logger.info(
            f"Verified: Volume corresponding to uuid {image_uuid} is deleted "
            f"in backend"
        )
        return True
    except TimeoutExpiredError:
        logger.error(
            f"Volume corresponding to uuid {image_uuid} is not deleted " f"in backend"
        )
        # Log 'ceph progress' and 'ceph rbd task list' for debugging purpose
        ct_pod = pod.get_ceph_tools_pod()
        ct_pod.exec_ceph_cmd("ceph progress json", format=None)
        ct_pod.exec_ceph_cmd("ceph rbd task list")
        return False


def delete_volume_in_backend(img_uuid, pool_name=None, disable_mirroring=False):
    """
    Delete an Image/Subvolume in the backend

    Args:
         img_uuid (str): Part of VolID which represents corresponding
            image/subvolume in backend, eg:
            ``oc get pv/<volumeName> -o jsonpath='{.spec.csi.volumeHandle}'``
            Output is the CSI generated VolID and looks like:
            ``0001-000c-rook-cluster-0000000000000001-f301898c-a192-11e9-852a-1eeeb6975c91``
            where image_uuid is ``f301898c-a192-11e9-852a-1eeeb6975c91``
         pool_name (str): The name of the pool
         disable_mirroring (bool): True to disable the mirroring for the image, False otherwise

    Returns:
         bool: True if image deleted successfully
            False if:
                Pool not found
                image not found
                image not deleted

    """
    cmd = ""
    valid_error = []
    pool_cr = get_pool_cr(pool_name)
    if pool_cr is not None:
        if pool_cr["kind"] == "CephFilesystem":
            interface = "CephFileSystem"
        else:
            interface = pool_cr["kind"]
        logger.info(f"pool {pool_cr} kind is {interface}")
    else:
        logger.info(
            f"Pool {pool_name} has no kind of "
            f"{constants.CEPHBLOCKPOOL} "
            f"or {constants.CEPHFILESYSTEM}"
        )
        return False

    # Checking if image is present before trying to delete
    image_present_results = is_volume_present_in_backend(
        interface=interface, image_uuid=img_uuid, pool_name=pool_name
    )

    # Incase image is present delete
    if image_present_results:
        if interface == constants.CEPHBLOCKPOOL:
            logger.info(
                f"Trying to delete image csi-vol-{img_uuid} from pool {pool_name}"
            )
            valid_error = ["No such file or directory"]
            cmd = f"rbd rm -p {pool_name} csi-vol-{img_uuid}"

        if interface == constants.CEPHFILESYSTEM:
            logger.info(
                f"Trying to delete image csi-vol-{img_uuid} from pool {pool_name}"
            )
            valid_error = [
                f"Subvolume 'csi-vol-{img_uuid}' not found",
                f"subvolume 'csi-vol-{img_uuid}' does not exist",
            ]
            cmd = f"ceph fs subvolume rm {get_cephfs_name()} csi-vol-{img_uuid} csi"

        ct_pod = pod.get_ceph_tools_pod()

        if disable_mirroring:
            rbd_mirror_cmd = (
                f"rbd mirror image disable --force {pool_name}/csi-vol-{img_uuid}"
            )
            ct_pod.exec_ceph_cmd(ceph_cmd=rbd_mirror_cmd, format=None)

        try:
            ct_pod.exec_ceph_cmd(ceph_cmd=cmd, format=None)
        except CommandFailed as ecf:
            if any([error in str(ecf) for error in valid_error]):
                logger.info(
                    f"Error occurred while verifying volume is present in backend: "
                    f"{str(ecf)} ImageUUID: {img_uuid}. Interface type: {interface}"
                )
                return False

        verify_img_delete_result = is_volume_present_in_backend(
            interface=interface, image_uuid=img_uuid, pool_name=pool_name
        )
        if not verify_img_delete_result:
            logger.info(f"Image csi-vol-{img_uuid} deleted successfully")
            return True
        else:
            logger.info(f"Image csi-vol-{img_uuid} not deleted successfully")
            return False
    return False


def create_serviceaccount(namespace):
    """
    Create a Serviceaccount

    Args:
        namespace (str): The namespace for the serviceaccount creation

    Returns:
        OCS: An OCS instance for the service_account
    """

    service_account_data = templating.load_yaml(constants.SERVICE_ACCOUNT_YAML)
    service_account_data["metadata"]["name"] = create_unique_resource_name(
        "sa", "serviceaccount"
    )
    service_account_data["metadata"]["namespace"] = namespace

    return create_resource(**service_account_data)


def get_serviceaccount_obj(sa_name, namespace):
    """
    Get serviceaccount obj

    Args:
        sa_name (str): Service Account name
        namespace (str): The namespace for the serviceaccount creation

    Returns:
        OCS: An OCS instance for the service_account
    """
    ocp_sa_obj = ocp.OCP(kind=constants.SERVICE_ACCOUNT, namespace=namespace)
    try:
        sa_dict = ocp_sa_obj.get(resource_name=sa_name)
        return OCS(**sa_dict)

    except CommandFailed:
        logger.error("ServiceAccount not found in specified namespace")


def validate_scc_policy(sa_name, namespace, scc_name=constants.PRIVILEGED):
    """
    Validate serviceaccount is added to scc of privileged

    Args:
        sa_name (str): Service Account name
        namespace (str): The namespace for the serviceaccount creation
        scc_name (str): SCC name

    Returns:
        bool: True if sc_name is present in scc of privileged else False
    """
    sa_name = f"system:serviceaccount:{namespace}:{sa_name}"
    logger.info(sa_name)
    ocp_scc_obj = ocp.OCP(kind=constants.SCC, namespace=namespace)
    scc_dict = ocp_scc_obj.get(resource_name=scc_name)
    scc_users_list = scc_dict.get("users")
    for scc_user in scc_users_list:
        if scc_user == sa_name:
            return True
    return False


def add_scc_policy(sa_name, namespace):
    """
    Adding ServiceAccount to scc anyuid and privileged

    Args:
        sa_name (str): ServiceAccount name
        namespace (str): The namespace for the scc_policy creation

    """
    ocp = OCP()
    scc_list = [constants.ANYUID, constants.PRIVILEGED]
    for scc in scc_list:
        out = ocp.exec_oc_cmd(
            command=f"adm policy add-scc-to-user {scc} system:serviceaccount:{namespace}:{sa_name}",
            out_yaml_format=False,
        )
        logger.info(out)


def remove_scc_policy(sa_name, namespace):
    """
    Removing ServiceAccount from scc anyuid and privileged

    Args:
        sa_name (str): ServiceAccount name
        namespace (str): The namespace for the scc_policy deletion

    """
    ocp = OCP()
    scc_list = [constants.ANYUID, constants.PRIVILEGED]
    for scc in scc_list:
        out = ocp.exec_oc_cmd(
            command=f"adm policy remove-scc-from-user {scc} system:serviceaccount:{namespace}:{sa_name}",
            out_yaml_format=False,
        )
        logger.info(out)


def craft_s3_command(cmd, mcg_obj=None, api=False):
    """
    Crafts the AWS CLI S3 command including the
    login credentials and command to be ran

    Args:
        mcg_obj: An MCG object containing the MCG S3 connection credentials
        cmd: The AWSCLI command to run
        api: True if the call is for s3api, false if s3

    Returns:
        str: The crafted command, ready to be executed on the pod

    """
    api = "api" if api else ""
    if mcg_obj:
        base_command = (
            f'sh -c "AWS_CA_BUNDLE={constants.SERVICE_CA_CRT_AWSCLI_PATH} '
            f"AWS_ACCESS_KEY_ID={mcg_obj.access_key_id} "
            f"AWS_SECRET_ACCESS_KEY={mcg_obj.access_key} "
            f"AWS_DEFAULT_REGION={mcg_obj.region} "
            f"aws s3{api} "
            f"--endpoint={mcg_obj.s3_internal_endpoint} "
        )
        string_wrapper = '"'
    else:
        base_command = f"aws s3{api} --no-sign-request "
        string_wrapper = ""
    return f"{base_command}{cmd}{string_wrapper}"


def get_current_test_name():
    """
    A function to return the current test name in a parsed manner
    Returns:
        str: The test name.
    """
    return os.environ.get("PYTEST_CURRENT_TEST").split(":")[-1].split(" ")[0]


def setup_pod_directories(pod_obj, dir_names):
    """
    Creates directories on the specified pod.
    Directories created under the respective test name directory.


    Args:
        pod_obj: A pod object on which to create directories
        dir_names: A list of directories names to create.

    Returns:
        list: A list of all the full paths of the created directories

    """
    full_dirs_path = []
    test_name = get_current_test_name()
    pod_obj.exec_cmd_on_pod(command=f"mkdir -p {test_name}")
    for cur_dir in dir_names:
        current = f"{test_name}/{cur_dir}"
        pod_obj.exec_cmd_on_pod(command=f"mkdir -p {current}")
        full_dirs_path.append(current)
    return full_dirs_path


def wait_for_resource_count_change(
    func_to_use,
    previous_num,
    namespace,
    change_type="increase",
    min_difference=1,
    timeout=20,
    interval=2,
    **func_kwargs,
):
    """
    Wait for a change in total count of PVC or pod

    Args:
        func_to_use (function): Function to be used to fetch resource info
            Supported functions: pod.get_all_pvcs(), pod.get_all_pods()
        previous_num (int): Previous number of pods/PVCs for comparison
        namespace (str): Name of the namespace
        change_type (str): Type of change to check. Accepted values are
            'increase' and 'decrease'. Default is 'increase'.
        min_difference (int): Minimum required difference in PVC/pod count
        timeout (int): Maximum wait time in seconds
        interval (int): Time in seconds to wait between consecutive checks

    Returns:
        True if difference in count is greater than or equal to
            'min_difference'. False in case of timeout.
    """
    try:
        for sample in TimeoutSampler(
            timeout, interval, func_to_use, namespace, **func_kwargs
        ):
            if func_to_use == pod.get_all_pods:
                current_num = len(sample)
            else:
                current_num = len(sample["items"])

            if change_type == "increase":
                count_diff = current_num - previous_num
            else:
                count_diff = previous_num - current_num
            if count_diff >= min_difference:
                return True
    except TimeoutExpiredError:
        return False


def verify_pv_mounted_on_node(node_pv_dict):
    """
    Check if mount point of a PV exists on a node

    Args:
        node_pv_dict (dict): Node to PV list mapping
            eg: {'node1': ['pv1', 'pv2', 'pv3'], 'node2': ['pv4', 'pv5']}

    Returns:
        dict: Node to existing PV list mapping
            eg: {'node1': ['pv1', 'pv3'], 'node2': ['pv5']}
    """
    existing_pvs = {}
    for node_name, pvs in node_pv_dict.items():
        cmd = f"oc debug nodes/{node_name} --to-namespace={constants.OPENSHIFT_STORAGE_NAMESPACE} -- df"
        df_on_node = run_cmd(cmd)
        existing_pvs[node_name] = []
        for pv_name in pvs:
            if f"/pv/{pv_name}/" in df_on_node:
                existing_pvs[node_name].append(pv_name)
    return existing_pvs


def converge_lists(list_to_converge):
    """
    Function to flatten and remove the sublist created during future obj

    Args:
       list_to_converge (list): arg list of lists, eg: [[1,2],[3,4]]

    Returns:
        list (list): return converged list eg: [1,2,3,4]
    """
    return [item for sublist in list_to_converge for item in sublist]


def create_multiple_pvc_parallel(sc_obj, namespace, number_of_pvc, size, access_modes):
    """
    Funtion to create multiple PVC in parallel using threads
    Function will create PVCs based on the available access modes

    Args:
        sc_obj (str): Storage Class object
        namespace (str): The namespace for creating pvc
        number_of_pvc (int): NUmber of pvc to be created
        size (str): size of the pvc eg: '10Gi'
        access_modes (list): List of access modes for PVC creation

    Returns:
        pvc_objs_list (list): List of pvc objs created in function
    """
    obj_status_list, result_lists = ([] for i in range(2))
    with ThreadPoolExecutor() as executor:
        for mode in access_modes:
            result_lists.append(
                executor.submit(
                    create_multiple_pvcs,
                    sc_name=sc_obj.name,
                    namespace=namespace,
                    number_of_pvc=number_of_pvc,
                    access_mode=mode,
                    size=size,
                )
            )
    result_list = [result.result() for result in result_lists]
    pvc_objs_list = converge_lists(result_list)
    # Check for all the pvcs in Bound state
    with ThreadPoolExecutor() as executor:
        for objs in pvc_objs_list:
            if objs is not None:
                if type(objs) is list:
                    for obj in objs:
                        obj_status_list.append(
                            executor.submit(wait_for_resource_state, obj, "Bound", 90)
                        )
                else:
                    obj_status_list.append(
                        executor.submit(wait_for_resource_state, objs, "Bound", 90)
                    )
    if False in [obj.result() for obj in obj_status_list]:
        raise TimeoutExpiredError
    return pvc_objs_list


def create_pods_parallel(
    pvc_list,
    namespace,
    interface,
    pod_dict_path=None,
    sa_name=None,
    raw_block_pv=False,
    dc_deployment=False,
    node_selector=None,
):
    """
    Function to create pods in parallel

    Args:
        pvc_list (list): List of pvcs to be attached in pods
        namespace (str): The namespace for creating pod
        interface (str): The interface backed the PVC
        pod_dict_path (str): pod_dict_path for yaml
        sa_name (str): sa_name for providing permission
        raw_block_pv (bool): Either RAW block or not
        dc_deployment (bool): Either DC deployment or not
        node_selector (dict): dict of key-value pair to be used for nodeSelector field
            eg: {'nodetype': 'app-pod'}

    Returns:
        pod_objs (list): Returns list of pods created
    """
    future_pod_objs = []
    # Added 300 sec wait time since in scale test once the setup has more
    # PODs time taken for the pod to be up will be based on resource available
    wait_time = 300
    if raw_block_pv and not pod_dict_path:
        pod_dict_path = constants.CSI_RBD_RAW_BLOCK_POD_YAML
    with ThreadPoolExecutor() as executor:
        for pvc_obj in pvc_list:
            if pvc_obj is not None:
                if type(pvc_obj) is list:
                    for pvc_ in pvc_obj:
                        future_pod_objs.append(
                            executor.submit(
                                create_pod,
                                interface_type=interface,
                                pvc_name=pvc_.name,
                                do_reload=False,
                                namespace=namespace,
                                raw_block_pv=raw_block_pv,
                                pod_dict_path=pod_dict_path,
                                sa_name=sa_name,
                                dc_deployment=dc_deployment,
                                node_selector=node_selector,
                            )
                        )
                else:
                    future_pod_objs.append(
                        executor.submit(
                            create_pod,
                            interface_type=interface,
                            pvc_name=pvc_obj.name,
                            do_reload=False,
                            namespace=namespace,
                            raw_block_pv=raw_block_pv,
                            pod_dict_path=pod_dict_path,
                            sa_name=sa_name,
                            dc_deployment=dc_deployment,
                            node_selector=node_selector,
                        )
                    )

    pod_objs = [pvc_obj.result() for pvc_obj in future_pod_objs]
    # Check for all the pods are in Running state
    # In above pod creation not waiting for the pod to be created because of threads usage
    with ThreadPoolExecutor() as executor:
        for obj in pod_objs:
            future_pod_objs.append(
                executor.submit(
                    wait_for_resource_state, obj, "Running", timeout=wait_time
                )
            )
    # If pods not up raise exception/failure
    if False in [obj.result() for obj in future_pod_objs]:
        raise TimeoutExpiredError
    return pod_objs


def delete_objs_parallel(obj_list):
    """
    Function to delete objs specified in list
    Args:
        obj_list(list): List can be obj of pod, pvc, etc

    Returns:
        bool: True if obj deleted else False

    """
    threads = list()
    for obj in obj_list:
        if obj is not None:
            if type(obj) is list:
                for obj_ in obj:
                    process = threading.Thread(target=obj_.delete)
                    process.start()
                    threads.append(process)
            else:
                process = threading.Thread(target=obj.delete)
                process.start()
                threads.append(process)
    for process in threads:
        process.join()
    return True


def memory_leak_analysis(median_dict):
    """
    Function to analyse Memory leak after execution of test case Memory leak is
    analyzed based on top output "RES" value of ceph-osd daemon, i.e.
    ``list[7]`` in code.

    More Detail on Median value: For calculating memory leak require a constant
    value, which should not be start or end of test, so calculating it by
    getting memory for 180 sec before TC execution and take a median out of it.
    Memory value could be different for each nodes, so identify constant value
    for each node and update in median_dict

    Args:
         median_dict (dict): dict of worker nodes and respective median value
         eg: median_dict = {'worker_node_1':102400, 'worker_node_2':204800, ...}

    Usage::

        test_case(.., memory_leak_function):
            .....
            median_dict = helpers.get_memory_leak_median_value()
            .....
            TC execution part, memory_leak_fun will capture data
            ....
            helpers.memory_leak_analysis(median_dict)
            ....
    """
    # dict to store memory leak difference for each worker
    diff = {}
    for worker in node.get_worker_nodes():
        memory_leak_data = []
        if os.path.exists(f"/tmp/{worker}-top-output.txt"):
            with open(f"/tmp/{worker}-top-output.txt", "r") as f:
                data = f.readline()
                list = data.split(" ")
                list = [i for i in list if i]
                memory_leak_data.append(list[7])
        else:
            logger.info(f"worker {worker} memory leak file not found")
            raise UnexpectedBehaviour
        number_of_lines = len(memory_leak_data) - 1
        # Get the start value form median_dict arg for respective worker
        start_value = median_dict[f"{worker}"]
        end_value = memory_leak_data[number_of_lines]
        logger.info(f"Median value {start_value}")
        logger.info(f"End value {end_value}")
        # Convert the values to kb for calculations
        if start_value.__contains__("g"):
            start_value = float(1024**2 * float(start_value[:-1]))
        elif start_value.__contains__("m"):
            start_value = float(1024 * float(start_value[:-1]))
        else:
            start_value = float(start_value)
        if end_value.__contains__("g"):
            end_value = float(1024**2 * float(end_value[:-1]))
        elif end_value.__contains__("m"):
            end_value = float(1024 * float(end_value[:-1]))
        else:
            end_value = float(end_value)
        # Calculate the percentage of diff between start and end value
        # Based on value decide TC pass or fail
        diff[worker] = ((end_value - start_value) / start_value) * 100
        logger.info(f"Percentage diff in start and end value {diff[worker]}")
        if diff[worker] <= 20:
            logger.info(f"No memory leak in worker {worker} passing the test")
        else:
            logger.info(f"There is a memory leak in worker {worker}")
            logger.info(f"Memory median value start of the test {start_value}")
            logger.info(f"Memory value end of the test {end_value}")
            raise UnexpectedBehaviour


def get_memory_leak_median_value():
    """
    Function to calculate memory leak Median value by collecting the data for 180 sec
    and find the median value which will be considered as starting point
    to evaluate memory leak using "RES" value of ceph-osd daemon i.e. list[7] in code

    Returns:
        median_dict (dict): dict of worker nodes and respective median value
    """
    median_dict = {}
    timeout = 180  # wait for 180 sec to evaluate  memory leak median data.
    logger.info(f"waiting for {timeout} sec to evaluate the median value")
    time.sleep(timeout)
    for worker in node.get_worker_nodes():
        memory_leak_data = []
        if os.path.exists(f"/tmp/{worker}-top-output.txt"):
            with open(f"/tmp/{worker}-top-output.txt", "r") as f:
                data = f.readline()
                list = data.split(" ")
                list = [i for i in list if i]
                memory_leak_data.append(list[7])
        else:
            logger.info(f"worker {worker} memory leak file not found")
            raise UnexpectedBehaviour
        median_dict[f"{worker}"] = statistics.median(memory_leak_data)
    return median_dict


def refresh_oc_login_connection(user=None, password=None):
    """
    Function to refresh oc user login
    Default login using kubeadmin user and password

    Args:
        user (str): Username to login
        password (str): Password to login

    """
    user = user or config.RUN["username"]
    if not password:
        filename = os.path.join(
            config.ENV_DATA["cluster_path"], config.RUN["password_location"]
        )
        with open(filename) as f:
            password = f.read()
    ocs_obj = ocp.OCP()
    ocs_obj.login(user=user, password=password)


def rsync_kubeconf_to_node(node):
    """
    Function to copy kubeconfig to OCP node

    Args:
        node (str): OCP node to copy kubeconfig if not present

    """
    # ocp_obj = ocp.OCP()
    filename = os.path.join(
        config.ENV_DATA["cluster_path"], config.RUN["kubeconfig_location"]
    )
    file_path = os.path.dirname(filename)
    master_list = node.get_master_nodes()
    ocp_obj = ocp.OCP()
    check_auth = "auth"
    check_conf = "kubeconfig"
    node_path = "/home/core/"
    if check_auth not in ocp_obj.exec_oc_debug_cmd(
        node=master_list[0], cmd_list=[f"ls {node_path}"]
    ):
        ocp.rsync(src=file_path, dst=f"{node_path}", node=node, dst_node=True)
    elif check_conf not in ocp_obj.exec_oc_debug_cmd(
        node=master_list[0], cmd_list=[f"ls {node_path}auth"]
    ):
        ocp.rsync(src=file_path, dst=f"{node_path}", node=node, dst_node=True)


def get_failure_domin():
    """
    Function is used to getting failure domain of pool

    Returns:
        str: Failure domain from cephblockpool

    """
    ct_pod = pod.get_ceph_tools_pod()
    out = ct_pod.exec_ceph_cmd(ceph_cmd="ceph osd crush rule dump", format="json")
    assert out, "Failed to get cmd output"
    for crush_rule in out:
        if constants.CEPHBLOCKPOOL.lower() in crush_rule.get("rule_name"):
            for steps in crush_rule.get("steps"):
                if "type" in steps:
                    return steps.get("type")


def wait_for_ct_pod_recovery():
    """
    In case the of node failures scenarios, in which the selected node is
    running the ceph tools pod, we'll want to wait for the pod recovery

    Returns:
        bool: True in case the ceph tools pod was recovered, False otherwise

    """
    try:
        _ = get_admin_key()
    except CommandFailed as ex:
        logger.info(str(ex))
        if "connection timed out" in str(ex):
            logger.info(
                "Ceph tools box was running on the node that had a failure. "
                "Hence, waiting for a new Ceph tools box pod to spin up"
            )
            wait_for_resource_count_change(
                func_to_use=pod.get_all_pods,
                previous_num=1,
                namespace=config.ENV_DATA["cluster_namespace"],
                timeout=120,
                selector=constants.TOOL_APP_LABEL,
            )
            return True
        else:
            return False
    return True


def label_worker_node(node_list, label_key, label_value):
    """
    Function to label worker node for running app pods on specific worker nodes.

    Args:
        node_list (list): List of node name
        label_key (str): Label_key to be added in worker
        label_value (str): Label_value
    """
    ocp_obj = OCP()
    out = ocp_obj.exec_oc_cmd(
        command=f"label node {' '.join(node_list)} {label_key}={label_value}",
        out_yaml_format=False,
    )
    logger.info(out)


def remove_label_from_worker_node(node_list, label_key):
    """
    Function to remove label from worker node.

    Args:
        node_list (list): List of node name
        label_key (str): Label_key to be remove from worker node
    """
    ocp_obj = OCP()
    out = ocp_obj.exec_oc_cmd(
        command=f"label node {' '.join(node_list)} {label_key}-", out_yaml_format=False
    )
    logger.info(out)


def get_pods_nodes_logs():
    """
    Get logs from all pods and nodes

    Returns:
        dict: node/pod name as key, logs content as value (string)
    """
    all_logs = {}
    all_pods = pod.get_all_pods()
    all_nodes = node.get_node_objs()

    for node_obj in all_nodes:
        node_name = node_obj.name
        log_content = node.get_node_logs(node_name)
        all_logs.update({node_name: log_content})

    for pod_obj in all_pods:
        try:
            pod_name = pod_obj.name
            log_content = pod.get_pod_logs(pod_name)
            all_logs.update({pod_name: log_content})
        except CommandFailed:
            pass

    return all_logs


def get_logs_with_errors(errors=None):
    """
    From logs of all pods and nodes, get only logs
    containing any of specified errors

    Args:
        errors (list): List of errors to look for

    Returns:
        dict: node/pod name as key, logs content as value; may be empty
    """
    all_logs = get_pods_nodes_logs()
    output_logs = {}

    errors_list = constants.CRITICAL_ERRORS

    if errors:
        errors_list = errors_list + errors

    for name, log_content in all_logs.items():
        for error_msg in errors_list:
            if error_msg in log_content:
                logger.debug(f"Found '{error_msg}' in log of {name}")
                output_logs.update({name: log_content})

                log_path = f"{ocsci_log_path()}/{name}.log"
                with open(log_path, "w") as fh:
                    fh.write(log_content)

    return output_logs


def modify_osd_replica_count(resource_name, replica_count):
    """
    Function to modify osd replica count to 0 or 1

    Args:
        resource_name (str): Name of osd i.e, 'rook-ceph-osd-0-c9c4bc7c-bkf4b'
        replica_count (int): osd replica count to be changed to

    Returns:
        bool: True in case if changes are applied. False otherwise

    """
    ocp_obj = ocp.OCP(
        kind=constants.DEPLOYMENT, namespace=defaults.ROOK_CLUSTER_NAMESPACE
    )
    params = f'{{"spec": {{"replicas": {replica_count}}}}}'
    resource_name = "-".join(resource_name.split("-")[0:4])
    return ocp_obj.patch(resource_name=resource_name, params=params)


def modify_deployment_replica_count(deployment_name, replica_count):
    """
    Function to modify deployment replica count,
    i.e to scale up or down deployment

    Args:
        deployment_name (str): Name of deployment
        replica_count (int): replica count to be changed to

    Returns:
        bool: True in case if changes are applied. False otherwise

    """
    ocp_obj = ocp.OCP(
        kind=constants.DEPLOYMENT, namespace=defaults.ROOK_CLUSTER_NAMESPACE
    )
    params = f'{{"spec": {{"replicas": {replica_count}}}}}'
    return ocp_obj.patch(resource_name=deployment_name, params=params)


def collect_performance_stats(dir_name):
    """
    Collect performance stats and saves them in file in json format.

    dir_name (str): directory name to store stats.

    Performance stats include:
        IOPs and throughput percentage of cluster
        CPU, memory consumption of each nodes

    """
    from ocs_ci.ocs.cluster import CephCluster

    log_dir_path = os.path.join(
        os.path.expanduser(config.RUN["log_dir"]),
        f"failed_testcase_ocs_logs_{config.RUN['run_id']}",
        f"{dir_name}_performance_stats",
    )
    if not os.path.exists(log_dir_path):
        logger.info(f"Creating directory {log_dir_path}")
        os.makedirs(log_dir_path)

    performance_stats = {}
    external = config.DEPLOYMENT["external_mode"]
    if external:
        # Skip collecting performance_stats for external mode RHCS cluster
        logger.info("Skipping status collection for external mode")
    else:
        ceph_obj = CephCluster()

        # Get iops and throughput percentage of cluster
        iops_percentage = ceph_obj.get_iops_percentage()
        throughput_percentage = ceph_obj.get_throughput_percentage()

        performance_stats["iops_percentage"] = iops_percentage
        performance_stats["throughput_percentage"] = throughput_percentage

    # ToDo: Get iops and throughput percentage of each nodes

    # Get the cpu and memory of each nodes from adm top
    master_node_utilization_from_adm_top = (
        node.get_node_resource_utilization_from_adm_top(node_type="master")
    )
    worker_node_utilization_from_adm_top = (
        node.get_node_resource_utilization_from_adm_top(node_type="worker")
    )

    # Get the cpu and memory from describe of nodes
    master_node_utilization_from_oc_describe = (
        node.get_node_resource_utilization_from_oc_describe(node_type="master")
    )
    worker_node_utilization_from_oc_describe = (
        node.get_node_resource_utilization_from_oc_describe(node_type="worker")
    )

    performance_stats["master_node_utilization"] = master_node_utilization_from_adm_top
    performance_stats["worker_node_utilization"] = worker_node_utilization_from_adm_top
    performance_stats[
        "master_node_utilization_from_oc_describe"
    ] = master_node_utilization_from_oc_describe
    performance_stats[
        "worker_node_utilization_from_oc_describe"
    ] = worker_node_utilization_from_oc_describe

    file_name = os.path.join(log_dir_path, "performance")
    with open(file_name, "w") as outfile:
        json.dump(performance_stats, outfile)


def validate_pod_oomkilled(
    pod_name, namespace=defaults.ROOK_CLUSTER_NAMESPACE, container=None
):
    """
    Validate pod oomkilled message are found on log

    Args:
        pod_name (str): Name of the pod
        namespace (str): Namespace of the pod
        container (str): Name of the container

    Returns:
        bool : True if oomkill messages are not found on log.
               False Otherwise.

    Raises:
        Assertion if failed to fetch logs

    """
    rc = True
    try:
        pod_log = pod.get_pod_logs(
            pod_name=pod_name, namespace=namespace, container=container, previous=True
        )
        result = pod_log.find("signal: killed")
        if result != -1:
            rc = False
    except CommandFailed as ecf:
        assert (
            f'previous terminated container "{container}" in pod "{pod_name}" not found'
            in str(ecf)
        ), "Failed to fetch logs"

    return rc


def validate_pods_are_running_and_not_restarted(pod_name, pod_restart_count, namespace):
    """
    Validate given pod is in running state and not restarted or re-spinned

    Args:
        pod_name (str): Name of the pod
        pod_restart_count (int): Restart count of pod
        namespace (str): Namespace of the pod

    Returns:
        bool : True if pod is in running state and restart
               count matches the previous one

    """
    ocp_obj = ocp.OCP(kind=constants.POD, namespace=namespace)
    pod_obj = ocp_obj.get(resource_name=pod_name)
    restart_count = (
        pod_obj.get("status").get("containerStatuses")[0].get("restartCount")
    )
    pod_state = pod_obj.get("status").get("phase")
    if pod_state == "Running" and restart_count == pod_restart_count:
        logger.info("Pod is running state and restart count matches with previous one")
        return True
    logger.error(
        f"Pod is in {pod_state} state and restart count of pod {restart_count}"
    )
    logger.info(f"{pod_obj}")
    return False


def calc_local_file_md5_sum(path):
    """
    Calculate and return the MD5 checksum of a local file

    Arguments:
        path(str): The path to the file

    Returns:
        str: The MD5 checksum

    """
    with open(path, "rb") as file_to_hash:
        file_as_bytes = file_to_hash.read()
    return hashlib.md5(file_as_bytes).hexdigest()


def retrieve_default_ingress_crt():
    """
    Copy the default ingress certificate from the router-ca secret
    to the local code runner for usage with boto3.

    """
    default_ingress_crt_b64 = (
        OCP(
            kind="secret",
            namespace="openshift-ingress-operator",
            resource_name="router-ca",
        )
        .get()
        .get("data")
        .get("tls.crt")
    )

    decoded_crt = base64.b64decode(default_ingress_crt_b64).decode("utf-8")

    with open(constants.DEFAULT_INGRESS_CRT_LOCAL_PATH, "w") as crtfile:
        crtfile.write(decoded_crt)


def storagecluster_independent_check():
    """
    Check whether the storagecluster is running in independent mode
    by checking the value of spec.externalStorage.enable

    Returns:
        bool: True if storagecluster is running on external mode False otherwise

    """
    storage_cluster = (
        OCP(kind="StorageCluster", namespace=config.ENV_DATA["cluster_namespace"])
        .get()
        .get("items")[0]
    )

    return bool(
        storage_cluster.get("spec", {}).get("externalStorage", {}).get("enable", False)
    )


def get_pv_size(storageclass=None):
    """
    Get Pv size from requested storageclass

    Args:
        storageclass (str): Name of storageclass

    Returns:
        list: list of pv's size

    """
    return_list = []

    ocp_obj = ocp.OCP(kind=constants.PV)
    pv_objs = ocp_obj.get()["items"]
    for pv_obj in pv_objs:
        if pv_obj["spec"]["storageClassName"] == storageclass:
            return_list.append(pv_obj["spec"]["capacity"]["storage"])
    return return_list


def get_pv_names():
    """
    Get Pv names

    Returns:
        list: list of pv names

    """
    ocp_obj = ocp.OCP(kind=constants.PV)
    pv_objs = ocp_obj.get()["items"]
    return [pv_obj["metadata"]["name"] for pv_obj in pv_objs]


def default_volumesnapshotclass(interface_type):
    """
    Return default VolumeSnapshotClass based on interface_type

    Args:
        interface_type (str): The type of the interface
            (e.g. CephBlockPool, CephFileSystem)

    Returns:
        OCS: VolumeSnapshotClass Instance
    """
    external = config.DEPLOYMENT["external_mode"]
    if interface_type == constants.CEPHBLOCKPOOL:
        resource_name = (
            constants.DEFAULT_EXTERNAL_MODE_VOLUMESNAPSHOTCLASS_RBD
            if external
            else constants.DEFAULT_VOLUMESNAPSHOTCLASS_RBD_MS
            if config.ENV_DATA["platform"].lower()
            in constants.MANAGED_SERVICE_PLATFORMS
            else constants.DEFAULT_VOLUMESNAPSHOTCLASS_RBD
        )
    elif interface_type == constants.CEPHFILESYSTEM:
        resource_name = (
            constants.DEFAULT_EXTERNAL_MODE_VOLUMESNAPSHOTCLASS_CEPHFS
            if external
            else constants.DEFAULT_VOLUMESNAPSHOTCLASS_CEPHFS_MS
            if config.ENV_DATA["platform"].lower()
            in constants.MANAGED_SERVICE_PLATFORMS
            else constants.DEFAULT_VOLUMESNAPSHOTCLASS_CEPHFS
        )
    base_snapshot_class = OCP(
        kind=constants.VOLUMESNAPSHOTCLASS, resource_name=resource_name
    )
    return OCS(**base_snapshot_class.data)


def get_snapshot_content_obj(snap_obj):
    """
    Get volume snapshot content of a volume snapshot

    Args:
        snap_obj (OCS): OCS instance of kind VolumeSnapshot

    Returns:
        OCS: OCS instance of kind VolumeSnapshotContent

    """
    data = dict()
    data["api_version"] = snap_obj.api_version
    data["kind"] = constants.VOLUMESNAPSHOTCONTENT
    snapcontent = snap_obj.ocp.get(resource_name=snap_obj.name, out_yaml_format=True)[
        "status"
    ]["boundVolumeSnapshotContentName"]
    data["metadata"] = {"name": snapcontent, "namespace": snap_obj.namespace}
    snapcontent_obj = OCS(**data)
    snapcontent_obj.reload()
    return snapcontent_obj


def wait_for_pv_delete(pv_objs):
    """
    Wait for PVs to delete. Delete PVs having ReclaimPolicy 'Retain'

    Args:
        pv_objs (list): OCS instances of kind PersistentVolume

    """
    for pv_obj in pv_objs:
        if (
            pv_obj.data.get("spec").get("persistentVolumeReclaimPolicy")
            == constants.RECLAIM_POLICY_RETAIN
        ):
            wait_for_resource_state(pv_obj, constants.STATUS_RELEASED)
            pv_obj.delete()
        pv_obj.ocp.wait_for_delete(resource_name=pv_obj.name, timeout=180)


@retry(UnexpectedBehaviour, tries=40, delay=10, backoff=1)
def fetch_used_size(cbp_name, exp_val=None):
    """
    Fetch used size in the pool
    Args:
        exp_val(float): Expected size in GB
    Returns:
        float: Used size in GB
    """

    ct_pod = pod.get_ceph_tools_pod()
    rados_status = ct_pod.exec_ceph_cmd(ceph_cmd=f"rados df -p {cbp_name}")
    size_bytes = rados_status["pools"][0]["size_bytes"]

    # Convert size to GB
    used_in_gb = float(format(size_bytes / constants.GB, ".4f"))
    if exp_val and abs(exp_val - used_in_gb) > 1.5:
        raise UnexpectedBehaviour(
            f"Actual {used_in_gb} and expected size {exp_val} not "
            f"matching. Retrying"
        )
    return used_in_gb


def get_full_test_logs_path(cname, fname=None):
    """
    Getting the full path of the logs file for particular test

    this function use the inspect module to find the name of the caller function, so it need
    to be call once from the main test function.
    the output is in the form of
    ocsci_log_path/<full test file path>/<test filename>/<test class name>/<test function name>

    Args:
        cname (obj): the Class object which was run and called this function
        fname (str): the function name for different tests log path

    Return:
        str : full path of the test logs relative to the ocs-ci base logs path

    """

    # the module path relative to ocs-ci base path
    log_file_name = (inspect.stack()[1][1]).replace(f"{os.getcwd()}/", "")

    # The name of the class
    mname = type(cname).__name__

    if fname is None:
        fname = inspect.stack()[1][3]

    # the full log path (relative to ocs-ci base path)
    full_log_path = f"{ocsci_log_path()}/{log_file_name}/{mname}/{fname}"

    return full_log_path


def get_mon_pdb():
    """
    Check for Mon PDB

    Returns:
        disruptions_allowed (int): Count of mon allowed disruption
        min_available_mon (int): Count of minimum mon available
        max_unavailable_mon (int): Count of maximun mon unavailable

    """

    pdb_obj = OCP(
        kind=constants.POD_DISRUPTION_BUDGET,
        resource_name=constants.MON_PDB,
        namespace=defaults.ROOK_CLUSTER_NAMESPACE,
    )

    disruptions_allowed = pdb_obj.get().get("status").get("disruptionsAllowed")
    min_available_mon = pdb_obj.get().get("spec").get("minAvailable")
    max_unavailable_mon = pdb_obj.get().get("spec").get("maxUnavailable")
    return disruptions_allowed, min_available_mon, max_unavailable_mon


def verify_pdb_mon(disruptions_allowed, max_unavailable_mon):
    """
    Compare between the PDB status and the expected PDB status

    Args:
        disruptions_allowed (int): the expected number of disruptions_allowed
        max_unavailable_mon (int): the expected number of max_unavailable_mon

    return:
        bool: True if the expected pdb state equal to actual pdb state, False otherwise

    """
    logger.info("Check mon pdb status")
    mon_pdb = get_mon_pdb()
    result = True
    if disruptions_allowed != mon_pdb[0]:
        result = False
        logger.error(
            f"The expected disruptions_allowed is: {disruptions_allowed}.The actual one is {mon_pdb[0]}"
        )
    if max_unavailable_mon != mon_pdb[2]:
        result = False
        logger.error(
            f"The expected max_unavailable_mon is {max_unavailable_mon}.The actual one is {mon_pdb[2]}"
        )
    return result


@retry(CommandFailed, tries=10, delay=30, backoff=1)
def run_cmd_verify_cli_output(
    cmd=None, expected_output_lst=(), cephtool_cmd=False, debug_node=None
):
    """
    Run command and verify its output

    Args:
        cmd(str): cli command
        expected_output_lst(set): A set of strings that need to be included in the command output.
        cephtool_cmd(bool): command on ceph-tool pod
        debug_node(str): name of node

    Returns:
        bool: True of all strings are included in the command output, False otherwise

    """
    if cephtool_cmd is True:
        tool_pod = pod.get_ceph_tools_pod()
        cmd_start = f"oc rsh -n openshift-storage {tool_pod.name} "
        cmd = f"{cmd_start} {cmd}"
    elif debug_node is not None:
        cmd_start = (
            f"oc debug nodes/{debug_node} --to-namespace={constants.OPENSHIFT_STORAGE_NAMESPACE} "
            "-- chroot /host /bin/bash -c "
        )
        cmd = f'{cmd_start} "{cmd}"'

    out = run_cmd(cmd=cmd)
    logger.info(out)
    for expected_output in expected_output_lst:
        if expected_output not in out:
            return False
    return True


def check_rbd_image_used_size(
    pvc_objs, usage_to_compare, rbd_pool=constants.DEFAULT_BLOCKPOOL, expect_match=True
):
    """
    Check if RBD image used size of the PVCs are matching with the given value

    Args:
        pvc_objs (list): List of PVC objects
        usage_to_compare (str): Value of image used size to be compared with actual value. eg: "5GiB"
        rbd_pool (str): Name of the pool
        expect_match (bool): True to verify the used size is equal to 'usage_to_compare' value.
            False to verify the used size is not equal to 'usage_to_compare' value.

    Returns:
        bool: True if the verification is success for all the PVCs, False otherwise

    """
    ct_pod = pod.get_ceph_tools_pod()
    no_match_list = []
    for pvc_obj in pvc_objs:
        rbd_image_name = pvc_obj.get_rbd_image_name
        du_out = ct_pod.exec_ceph_cmd(
            ceph_cmd=f"rbd du -p {rbd_pool} {rbd_image_name}",
            format="",
        )
        used_size = "".join(du_out.strip().split()[-2:])
        if expect_match:
            if usage_to_compare != used_size:
                logger.error(
                    f"Rbd image {rbd_image_name} of PVC {pvc_obj.name} did not meet the expectation."
                    f" Expected used size: {usage_to_compare}. Actual used size: {used_size}. "
                    f"Rbd du out: {du_out}"
                )
                no_match_list.append(pvc_obj.name)
        else:
            if usage_to_compare == used_size:
                logger.error(
                    f"Rbd image {rbd_image_name} of PVC {pvc_obj.name} did not meet the expectation. "
                    f"Expected the used size to be diferent than {usage_to_compare}. "
                    f"Actual used size: {used_size}. Rbd du out: {du_out}"
                )
                no_match_list.append(pvc_obj.name)

    if no_match_list:
        logger.error(
            f"RBD image used size of these PVCs did not meet the expectation - {no_match_list}"
        )
        return False
    return True


def set_configmap_log_level_rook_ceph_operator(value):
    """
    Set ROOK_LOG_LEVEL on configmap of rook-ceph-operator

    Args:
        value (str): type of log

    """
    path = "/data/ROOK_LOG_LEVEL"
    params = f"""[{{"op": "add", "path": "{path}", "value": "{value}"}}]"""
    configmap_obj = OCP(
        kind=constants.CONFIGMAP,
        namespace=constants.OPENSHIFT_STORAGE_NAMESPACE,
        resource_name=constants.ROOK_OPERATOR_CONFIGMAP,
    )
    logger.info(f"Setting ROOK_LOG_LEVEL to: {value}")
    configmap_obj.patch(params=params, format_type="json")


def get_logs_rook_ceph_operator():
    """
    Get logs from a rook_ceph_operator pod

    Returns:
        str: Output from 'oc get logs rook-ceph-operator command

    """
    logger.info("Get logs from rook_ceph_operator pod")
    rook_ceph_operator_objs = pod.get_operator_pods()
    return pod.get_pod_logs(pod_name=rook_ceph_operator_objs[0].name)


def check_osd_log_exist_on_rook_ceph_operator_pod(
    last_log_date_time_obj, expected_strings=(), unexpected_strings=()
):
    """
    Verify logs contain the expected strings and the logs do not
        contain the unexpected strings

    Args:
        last_log_date_time_obj (datetime obj): type of log
        expected_strings (list): verify the logs contain the expected strings
        unexpected_strings (list): verify the logs do not contain the strings

    Returns:
        bool: True if logs contain the expected strings and the logs do not
        contain the unexpected strings, False otherwise

    """
    logger.info("Respin OSD pod")
    osd_pod_objs = pod.get_osd_pods()
    osd_pod_obj = random.choice(osd_pod_objs)
    osd_pod_obj.delete()
    new_logs = list()
    rook_ceph_operator_logs = get_logs_rook_ceph_operator()
    for line in rook_ceph_operator_logs.splitlines():
        log_date_time_obj = get_event_line_datetime(line)
        if log_date_time_obj and log_date_time_obj > last_log_date_time_obj:
            new_logs.append(line)
    res_expected = False
    res_unexpected = True
    for new_log in new_logs:
        if all(
            expected_string.lower() in new_log.lower()
            for expected_string in expected_strings
        ):
            res_expected = True
            logger.info(f"{new_log} contain expected strings {expected_strings}")
            break
    for new_log in new_logs:
        if any(
            unexpected_string.lower() in new_log.lower()
            for unexpected_string in unexpected_strings
        ):
            logger.error(f"{new_log} contain unexpected strings {unexpected_strings}")
            res_unexpected = False
            break
    return res_expected & res_unexpected


def get_last_log_time_date():
    """
    Get last log time

    Returns:
        last_log_date_time_obj (datetime obj): type of log

    """
    logger.info("Get last log time")
    rook_ceph_operator_logs = get_logs_rook_ceph_operator()
    for line in rook_ceph_operator_logs.splitlines():
        log_date_time_obj = get_event_line_datetime(line)
        if log_date_time_obj:
            last_log_date_time_obj = log_date_time_obj
    return last_log_date_time_obj


def clear_crash_warning_and_osd_removal_leftovers():
    """
    Clear crash warnings and osd removal leftovers. This function can be used for example,
    after the device replacement test or the node replacement test.
    """
    is_deleted = pod.delete_all_osd_removal_jobs()
    if is_deleted:
        logger.info("Successfully deleted all the ocs-osd-removal jobs")

    is_osd_pods_running = pod.wait_for_pods_to_be_running(
        pod_names=[osd_pod.name for osd_pod in pod.get_osd_pods()], timeout=120
    )

    if not is_osd_pods_running:
        logger.warning("There are still osds down. Can't clear ceph crash warnings")
        return

    is_daemon_recently_crash_warnings = run_cmd_verify_cli_output(
        cmd="ceph health detail",
        expected_output_lst={"HEALTH_WARN", "daemons have recently crashed"},
        cephtool_cmd=True,
    )
    if is_daemon_recently_crash_warnings:
        logger.info("Clear all ceph crash warnings")
        ct_pod = pod.get_ceph_tools_pod()
        ct_pod.exec_ceph_cmd(ceph_cmd="ceph crash archive-all")
    else:
        logger.info("There are no daemon crash warnings")


def get_noobaa_url():
    """
    Get the URL of noobaa console

    Returns:
        str: url of noobaa console

    """
    ocp_obj = OCP(kind=constants.ROUTE, namespace=defaults.ROOK_CLUSTER_NAMESPACE)
    route_obj = ocp_obj.get(resource_name="noobaa-mgmt")
    return route_obj["spec"]["host"]


def select_unique_pvcs(pvcs):
    """
    Get the PVCs with unique access mode and volume mode combination.

    Args:
        pvcs(list): List of PVC objects

    Returns:
        list: List of selected PVC objects

    """
    pvc_dict = {}
    for pvc_obj in pvcs:
        pvc_data = pvc_obj.get()
        access_mode_volume_mode = (
            pvc_data["spec"]["accessModes"][0],
            pvc_data["spec"].get("volumeMode"),
        )
        pvc_dict[access_mode_volume_mode] = pvc_dict.get(
            access_mode_volume_mode, pvc_obj
        )
    return pvc_dict.values()


def mon_pods_running_on_same_node():
    """
    Verifies two mons are running on same node

    """
    mon_running_nodes = node.get_mon_running_nodes()
    if len(mon_running_nodes) != len(set(mon_running_nodes)):
        logger.error(f"Mons running on nodes: {mon_running_nodes}")
        raise UnexpectedBehaviour("Two or more mons running on same node")
    logger.info("Mons are running on different nodes")


def get_failure_domain():
    """
    Get Failure Domain

    Returns:
        string: type of failure domain
    """
    from ocs_ci.ocs.resources.storage_cluster import get_storage_cluster

    storage_cluster_obj = get_storage_cluster()
    return storage_cluster_obj.data["items"][0]["status"]["failureDomain"]


def modify_statefulset_replica_count(statefulset_name, replica_count):
    """
    Function to modify statefulset replica count,
    i.e to scale up or down statefulset

    Args:
        statefulset_namee (str): Name of statefulset
        replica_count (int): replica count to be changed to

    Returns:
        bool: True in case if changes are applied. False otherwise

    """
    ocp_obj = OCP(kind=constants.STATEFULSET, namespace=defaults.ROOK_CLUSTER_NAMESPACE)
    params = f'{{"spec": {{"replicas": {replica_count}}}}}'
    return ocp_obj.patch(resource_name=statefulset_name, params=params)


def get_event_line_datetime(event_line):
    """
    Get the event line datetime

    Args:
        event_line (str): The event line to get it's datetime

    Returns:
         datetime object: The event line datetime

    """
    event_line_dt = None
    regex = r"\d{4}-\d{2}-\d{2}"
    if re.search(regex + "T", event_line):
        dt_string = event_line[:23].replace("T", " ")
        event_line_dt = datetime.datetime.strptime(dt_string, "%Y-%m-%d %H:%M:%S.%f")
    elif re.search(regex, event_line):
        dt_string = event_line[:26]
        event_line_dt = datetime.datetime.strptime(dt_string, "%Y-%m-%d %H:%M:%S.%f")

    return event_line_dt


def get_rook_ceph_pod_events(pod_name):
    """
    Get the rook ceph pod events from the rook ceph pod operator logs

    Args:
        pod_name (str): The rook ceph pod name to get the events

    Returns:
        list: List of all the event lines with the specific pod

    """
    rook_ceph_operator_event_lines = get_logs_rook_ceph_operator().splitlines()
    return [line for line in rook_ceph_operator_event_lines if pod_name in line]


def get_rook_ceph_pod_events_by_keyword(pod_name, keyword):
    """
    Get the rook ceph pod events with the keyword 'keyword' from the rook ceph pod operator logs

    Args:
        pod_name (str): The rook ceph pod name to get the events
        keyword (str): The keyword to search in the events

    Returns:
        list: List of all the event lines with the specific pod that has the keyword 'keyword'

    """
    pod_event_lines = get_rook_ceph_pod_events(pod_name)
    return [
        event_line
        for event_line in pod_event_lines
        if keyword.lower() in event_line.lower()
    ]


def wait_for_rook_ceph_pod_status(pod_obj, desired_status, timeout=420):
    """
    Wait for the rook ceph pod to reach the desired status. If the pod didn't reach the
    desired status, check if the reason is that the pod is not found. If this is the case,
    check in the rook ceph pod operator logs to see if the pod reached the desired status.

    Args:
        pod_obj (ocs_ci.ocs.resources.pod.Pod): The rook ceph pod object
        desired_status (str): The desired status of the pod to wait for
        timeout (int): time to wait for the pod to reach the desired status

    Returns:
        bool: True if the rook ceph pod to reach the desired status. False, otherwise

    """
    start_log_datetime = get_last_log_time_date()
    try:
        wait_for_resource_state(pod_obj, desired_status, timeout=timeout)
    except (ResourceWrongStatusException, CommandFailed) as e:
        if "not found" in str(e):
            logger.info(
                f"Failed to find the pod {pod_obj.name}. Trying to search for the event "
                f"in rook ceph operator logs..."
            )
            pod_event_lines_with_desired_status = get_rook_ceph_pod_events_by_keyword(
                pod_obj.name, keyword=desired_status
            )
            last_pod_event_line = pod_event_lines_with_desired_status[-1]
            last_pod_event_datetime = get_event_line_datetime(last_pod_event_line)
            if last_pod_event_datetime > start_log_datetime:
                logger.info(
                    f"Found the event of pod {pod_obj.name} with status {desired_status} in "
                    f"rook ceph operator logs. The event line is: {last_pod_event_line}"
                )
                return True
            else:
                return False
        else:
            logger.info(f"An error has occurred when trying to get the pod object: {e}")
            return False

    return True


def check_number_of_mon_pods(expected_mon_num=3):
    """
    Function to check the number of monitoring pods

    Returns:
        bool: True if number of mon pods is 3, False otherwise

    """
    mon_pod_list = pod.get_mon_pods()
    if len(mon_pod_list) == expected_mon_num:
        logger.info(f"Number of mons equal to {expected_mon_num}")
        return True
    logger.error(f"Number of Mons not equal to {expected_mon_num} {mon_pod_list}")
    return False


def get_secret_names(namespace=defaults.ROOK_CLUSTER_NAMESPACE, resource_name=""):
    """
    Get secrets names

    Args:
         namespace (str): The name of the project.
         resource_name (str): The resource name to fetch.

    Returns:
        dict: secret names

    """
    logger.info(f"Get secret names on project {namespace}")
    secret_obj = ocp.OCP(kind=constants.SECRET, namespace=namespace)
    secrets_objs = secret_obj.get(resource_name=resource_name)
    return [secret_obj["metadata"]["name"] for secret_obj in secrets_objs["items"]]


def check_rook_ceph_crashcollector_pods_where_rook_ceph_pods_are_running():
    """
    check rook-ceph-crashcollector pods running on worker nodes
    where rook-ceph pods are running.

    Returns:
        bool: True if the rook-ceph-crashcollector pods running on worker nodes
            where rook-ceph pods are running. False otherwise.

    """
    logger.info(
        "check rook-ceph-crashcollector pods running on worker nodes "
        "where rook-ceph pods are running."
    )
    logger.info(
        f"crashcollector nodes: {node.get_crashcollector_nodes()}, "
        f"nodes where ocs pods running: {node.get_nodes_where_ocs_pods_running()}"
    )
    res = sorted(node.get_crashcollector_nodes()) == sorted(
        node.get_nodes_where_ocs_pods_running()
    )
    if not res:
        logger.warning(
            "rook-ceph-crashcollector pods are not running on worker nodes "
            "where rook-ceph pods are running."
        )
    return res


def verify_rook_ceph_crashcollector_pods_where_rook_ceph_pods_are_running(timeout=90):
    """
    Verify rook-ceph-crashcollector pods running on worker nodes
    where rook-ceph pods are running.

    Args:
        timeout (int): time to wait for verifying

    Returns:
        bool: True if rook-ceph-crashcollector pods running on worker nodes
            where rook-ceph pods are running in the given timeout. False otherwise.

    """
    sample = TimeoutSampler(
        timeout=timeout,
        sleep=10,
        func=check_rook_ceph_crashcollector_pods_where_rook_ceph_pods_are_running,
    )
    return sample.wait_for_func_status(result=True)


def induce_mon_quorum_loss():
    """
    Take mon quorum out by deleting /var/lib/ceph/mon directory
    so that it will start crashing and the quorum is lost

    Returns:
        mon_pod_obj_list (list): List of mon objects
        mon_pod_running[0] (obj): A mon object which is running
        ceph_mon_daemon_id (list): List of crashed ceph mon id

    """

    # Get mon pods
    mon_pod_obj_list = pod.get_mon_pods()

    # rsh into 2 of the mon pod and delete /var/lib/ceph/mon directory
    mon_pod_obj = random.sample(mon_pod_obj_list, 2)
    mon_pod_running = list(set(mon_pod_obj_list) - set(mon_pod_obj))
    for pod_obj in mon_pod_obj:
        command = "rm -rf /var/lib/ceph/mon"
        try:
            pod_obj.exec_cmd_on_pod(command=command)
        except CommandFailed as ef:
            if "Device or resource busy" not in str(ef):
                raise ef

    # Get the crashed mon id
    ceph_mon_daemon_id = [
        pod_obj.get().get("metadata").get("labels").get("ceph_daemon_id")
        for pod_obj in mon_pod_obj
    ]
    logger.info(f"Crashed ceph mon daemon id: {ceph_mon_daemon_id}")

    # Wait for sometime after the mon crashes
    time.sleep(300)

    # Check the operator log mon quorum lost
    operator_logs = get_logs_rook_ceph_operator()
    pattern = (
        "op-mon: failed to check mon health. "
        "failed to get mon quorum status: mon "
        "quorum status failed: exit status 1"
    )
    logger.info(f"Check the operator log for the pattern : {pattern}")
    if not re.search(pattern=pattern, string=operator_logs):
        logger.error(
            f"Pattern {pattern} couldn't find in operator logs. "
            "Mon quorum may not have been lost after deleting "
            "var/lib/ceph/mon. Please check"
        )
        raise UnexpectedBehaviour(
            f"Pattern {pattern} not found in operator logs. "
            "Maybe mon quorum not failed or  mon crash failed Please check"
        )
    logger.info(f"Pattern found: {pattern}. Mon quorum lost")

    return mon_pod_obj_list, mon_pod_running[0], ceph_mon_daemon_id


def recover_mon_quorum(mon_pod_obj_list, mon_pod_running, ceph_mon_daemon_id):
    """
    Recover mon quorum back by following
    procedure mentioned in https://access.redhat.com/solutions/5898541

    Args:
        mon_pod_obj_list (list): List of mon objects
        mon_pod_running (obj): A mon object which is running
        ceph_mon_daemon_id (list): List of crashed ceph mon id

    """
    from ocs_ci.ocs.cluster import is_lso_cluster

    # Scale down rook-ceph-operator
    logger.info("Scale down rook-ceph-operator")
    if not modify_deployment_replica_count(
        deployment_name=constants.ROOK_CEPH_OPERATOR, replica_count=0
    ):
        raise CommandFailed("Failed to scale down rook-ceph-operator to 0")
    logger.info("Successfully scaled down rook-ceph-operator to 0")

    # Take a backup of the current mon deployment which running
    dep_obj = OCP(
        kind=constants.DEPLOYMENT, namespace=constants.OPENSHIFT_STORAGE_NAMESPACE
    )
    if is_lso_cluster():
        mon = mon_pod_running.get().get("metadata").get("labels").get("mon")
        mon_deployment_name = f"rook-ceph-mon-{mon}"
    else:
        mon_deployment_name = (
            mon_pod_running.get().get("metadata").get("labels").get("pvc_name")
        )
    running_mon_pod_yaml = dep_obj.get(resource_name=mon_deployment_name)

    # Patch the mon Deployment to run a sleep
    # instead of the ceph-mon command
    logger.info(
        f"Edit mon {mon_deployment_name} deployment to run a sleep instead of the ceph-mon command"
    )
    params = (
        '{"spec": {"template": {"spec": '
        '{"containers": [{"name": "mon", "command": ["sleep", "infinity"], "args": []}]}}}}'
    )
    dep_obj.patch(
        resource_name=mon_deployment_name, params=params, format_type="strategic"
    )
    logger.info(
        f"Deployment {mon_deployment_name} successfully set to sleep instead of the ceph-mon command"
    )

    # Set 'initialDelaySeconds: 2000' so that pod doesn't restart
    logger.info(
        f"Edit mon {mon_deployment_name} deployment to set 'initialDelaySeconds: 2000'"
    )
    params = (
        '[{"op": "replace", '
        '"path": "/spec/template/spec/containers/0/livenessProbe/initialDelaySeconds", "value":2000}]'
    )
    dep_obj.patch(resource_name=mon_deployment_name, params=params, format_type="json")
    logger.info(
        f"Deployment {mon_deployment_name} successfully set 'initialDelaySeconds: 2000'"
    )

    # rsh to mon pod and run commands to remove lost mons
    # set a few simple variables
    time.sleep(60)
    mon_pod_obj = pod.get_mon_pods()
    for pod_obj in mon_pod_obj:
        if (
            is_lso_cluster()
            and pod_obj.get().get("metadata").get("labels").get("mon") == mon
        ):
            mon_pod_running = pod_obj
        elif (
            pod_obj.get().get("metadata").get("labels").get("pvc_name")
            == mon_deployment_name
        ):
            mon_pod_running = pod_obj
    monmap_path = "/tmp/monmap"
    args_from_mon_containers = (
        running_mon_pod_yaml.get("spec")
        .get("template")
        .get("spec")
        .get("containers")[0]
        .get("args")
    )

    # Extract the monmap to a file
    logger.info("Extract the monmap to a file")
    args_from_mon_containers.append(f"--extract-monmap={monmap_path}")
    extract_monmap = " ".join(args_from_mon_containers).translate(
        "()".maketrans("", "", "()")
    )
    command = f"ceph-mon {extract_monmap}"
    mon_pod_running.exec_cmd_on_pod(command=command)

    # Review the contents of monmap
    command = f"monmaptool --print {monmap_path}"
    mon_pod_running.exec_cmd_on_pod(command=command, out_yaml_format=False)

    # Take a backup of current monmap
    backup_of_monmap_path = "/tmp/monmap.current"
    logger.info(f"Take a backup of current monmap in location {backup_of_monmap_path}")
    command = f"cp {monmap_path} {backup_of_monmap_path}"
    mon_pod_running.exec_cmd_on_pod(command=command, out_yaml_format=False)

    # Remove the crashed mon from the monmap
    logger.info("Remove the crashed mon from the monmap")
    for mon_id in ceph_mon_daemon_id:
        command = f"monmaptool {backup_of_monmap_path} --rm {mon_id}"
        mon_pod_running.exec_cmd_on_pod(command=command, out_yaml_format=False)
    logger.info("Successfully removed the crashed mon from the monmap")

    # Inject the monmap back to the monitor
    logger.info("Inject the new monmap back to the monitor")
    args_from_mon_containers.pop()
    args_from_mon_containers.append(f"--inject-monmap={backup_of_monmap_path}")
    inject_monmap = " ".join(args_from_mon_containers).translate(
        "()".maketrans("", "", "()")
    )
    command = f"ceph-mon {inject_monmap}"
    mon_pod_running.exec_cmd_on_pod(command=command)
    args_from_mon_containers.pop()

    # Patch the mon deployment to run "mon" command again
    logger.info(f"Edit mon {mon_deployment_name} deployment to run mon command again")
    params = (
        f'{{"spec": {{"template": {{"spec": {{"containers": '
        f'[{{"name": "mon", "command": ["ceph-mon"], "args": {json.dumps(args_from_mon_containers)}}}]}}}}}}}}'
    )
    dep_obj.patch(resource_name=mon_deployment_name, params=params)
    logger.info(
        f"Deployment {mon_deployment_name} successfully set to run mon command again"
    )

    # Set 'initialDelaySeconds: 10' back
    logger.info(
        f"Edit mon {mon_deployment_name} deployment to set again 'initialDelaySeconds: 10'"
    )
    params = (
        '[{"op": "replace", '
        '"path": "/spec/template/spec/containers/0/livenessProbe/initialDelaySeconds", "value":10}]'
    )
    dep_obj.patch(resource_name=mon_deployment_name, params=params, format_type="json")
    logger.info(
        f"Deployment {mon_deployment_name} successfully set 'initialDelaySeconds: 10'"
    )

    # Scale up the rook-ceph-operator deployment
    logger.info("Scale up rook-ceph-operator")
    if not modify_deployment_replica_count(
        deployment_name=constants.ROOK_CEPH_OPERATOR, replica_count=1
    ):
        raise CommandFailed("Failed to scale up rook-ceph-operator to 1")
    logger.info("Successfully scaled up rook-ceph-operator to 1")
    logger.info("Validate rook-ceph-operator pod is running")
    pod_obj = OCP(kind=constants.POD, namespace=constants.OPENSHIFT_STORAGE_NAMESPACE)
    pod_obj.wait_for_resource(
        condition=constants.STATUS_RUNNING,
        selector=constants.OPERATOR_LABEL,
        resource_count=1,
        timeout=600,
        sleep=5,
    )

    # Verify all mons are up and running
    logger.info("Validate all mons are up and running")
    pod_obj.wait_for_resource(
        condition=constants.STATUS_RUNNING,
        selector=constants.MON_APP_LABEL,
        resource_count=len(mon_pod_obj_list),
        timeout=1200,
        sleep=5,
    )
    logger.info("All mons are up and running")


def create_reclaim_space_job(
    pvc_name,
    reclaim_space_job_name=None,
    backoff_limit=None,
    retry_deadline_seconds=None,
):
    """
    Create ReclaimSpaceJob to invoke reclaim space operation on RBD volume

    Args:
        pvc_name (str): Name of the PVC
        reclaim_space_job_name (str): The name of the ReclaimSpaceJob to be created
        backoff_limit (int): The number of retries before marking reclaim space operation as failed
        retry_deadline_seconds (int): The duration in seconds relative to the start time that the
            operation may be retried

    Returns:
        ocs_ci.ocs.resources.ocs.OCS: An OCS object representing ReclaimSpaceJob
    """
    reclaim_space_job_name = (
        reclaim_space_job_name or f"reclaimspacejob-{pvc_name}-{uuid4().hex}"
    )
    job_data = templating.load_yaml(constants.CSI_RBD_RECLAIM_SPACE_JOB_YAML)
    job_data["metadata"]["name"] = reclaim_space_job_name
    job_data["spec"]["target"]["persistentVolumeClaim"] = pvc_name
    if backoff_limit:
        job_data["spec"]["backOffLimit"] = backoff_limit
    if retry_deadline_seconds:
        job_data["spec"]["retryDeadlineSeconds"] = retry_deadline_seconds
    ocs_obj = create_resource(**job_data)
    return ocs_obj


def create_reclaim_space_cronjob(
    pvc_name,
    reclaim_space_job_name=None,
    backoff_limit=None,
    retry_deadline_seconds=None,
    schedule="weekly",
):
    """
    Create ReclaimSpaceCronJob to invoke reclaim space operation on RBD volume

    Args:
        pvc_name (str): Name of the PVC
        reclaim_space_job_name (str): The name of the ReclaimSpaceCRonJob to be created
        backoff_limit (int): The number of retries before marking reclaim space operation as failed
        retry_deadline_seconds (int): The duration in seconds relative to the start time that the
            operation may be retried
        schedule (str): Type of schedule

    Returns:
        ocs_ci.ocs.resources.ocs.OCS: An OCS object representing ReclaimSpaceJob
    """
    reclaim_space_cronjob_name = reclaim_space_job_name or create_unique_resource_name(
        pvc_name, f"{constants.RECLAIMSPACECRONJOB}-{schedule}"
    )
    job_data = templating.load_yaml(constants.CSI_RBD_RECLAIM_SPACE_CRONJOB_YAML)
    job_data["metadata"]["name"] = reclaim_space_cronjob_name
    job_data["spec"]["jobTemplate"]["spec"]["target"][
        "persistentVolumeClaim"
    ] = pvc_name
    if backoff_limit:
        job_data["spec"]["jobTemplate"]["spec"]["backOffLimit"] = backoff_limit
    if retry_deadline_seconds:
        job_data["spec"]["jobTemplate"]["spec"][
            "retryDeadlineSeconds"
        ] = retry_deadline_seconds
    if schedule:
        job_data["spec"]["schedule"] = "@" + schedule
    ocs_obj = create_resource(**job_data)
    return ocs_obj


def get_cephfs_subvolumegroup():
    """
    Get the name of cephfilesystemsubvolumegroup. The name should be fetched if the platform is not MS.

    Returns:
        str: The name of cephfilesystemsubvolumegroup

    """
    if (
        config.ENV_DATA.get("platform", "").lower()
        in constants.MANAGED_SERVICE_PLATFORMS
        and config.ENV_DATA.get("cluster_type", "").lower() == "consumer"
    ):
        subvolume_group = ocp.OCP(
            kind=constants.CEPHFILESYSTEMSUBVOLUMEGROUP,
            namespace=constants.OPENSHIFT_STORAGE_NAMESPACE,
        )
        subvolume_group_obj = subvolume_group.get().get("items")[0]
        subvolume_group_name = subvolume_group_obj.get("metadata").get("name")
    else:
        subvolume_group_name = "csi"

    return subvolume_group_name


def create_sa_token_secret(sa_name, namespace=constants.OPENSHIFT_STORAGE_NAMESPACE):
    """
    Creates a serviceaccount token secret

    Args:
        sa_name (str): Name of the serviceaccount for which the secret has to be created
        namespace (str) : Namespace in which the serviceaccount exists

    Returns:
        str : Name of the serviceaccount token secret

    """
    logger.info(f"Creating token secret for serviceaccount {sa_name}")
    token_secret = templating.load_yaml(constants.SERVICE_ACCOUNT_TOKEN_SECRET)
    token_secret["metadata"]["name"] = f"{sa_name}-token"
    token_secret["metadata"]["namespace"] = namespace
    token_secret["metadata"]["annotations"][
        "kubernetes.io/service-account.name"
    ] = sa_name
    create_resource(**token_secret)
    logger.info(f"Serviceaccount token secret {sa_name}-token created successfully")
    return token_secret["metadata"]["name"]


def get_mon_db_size_in_kb(mon_pod_obj):
    """
    Get mon db size and returns the size in KB
    The output of 'du -sh' command contains the size of the directory and its path as string
    e.g. "67M\t/var/lib/ceph/mon/ceph-c/store.db"
    The size is extracted by splitting the string with '\t'.
    The size format for example: 1K, 234M, 2G
    For uniformity, this test uses KB

    Args:
        mon_pod_obj (obj): Mon pod resource object

    Returns:
        convert_device_size (int): Converted Mon db size in KB

    """
    mon_pod_label = pod.get_mon_label(mon_pod_obj=mon_pod_obj)
    logger.info(f"Getting the current mon db size for mon-{mon_pod_label}")
    size = mon_pod_obj.exec_cmd_on_pod(
        f"du -sh /var/lib/ceph/mon/ceph-{mon_pod_label}/store.db",
        out_yaml_format=False,
    )
    size = re.split("\t+", size)
    assert len(size) > 0, f"Failed to get mon-{mon_pod_label} db size"
    size = size[0]
    mon_db_size_kb = convert_device_size(size + "i", "KB")
    logger.info(f"mon-{mon_pod_label} DB size: {mon_db_size_kb} KB")
    return mon_db_size_kb


def get_noobaa_db_used_space():
    """
    Get noobaa db size

    Returns:
        df_out (str): noobaa_db used space

    """
    noobaa_db_pod_obj = pod.get_noobaa_pods(
        noobaa_label=constants.NOOBAA_DB_LABEL_47_AND_ABOVE
    )
    cmd_out = noobaa_db_pod_obj[0].exec_cmd_on_pod(
        command="df -h /var/lib/pgsql/", out_yaml_format=False
    )
    df_out = cmd_out.split()
    logger.info(
        f"noobaa_db used space is {df_out[-4]} which is {df_out[-2]} of the total PVC size"
    )
    return df_out[-4]


def clean_all_test_projects(project_name="test"):
    """
    Delete all namespaces with 'test' in its name
    'test' can be replaced with another string

    Args:
        project_name (str): expression to be deleted. Defaults to "test".

    """
    oc_obj = OCP(kind="ns")
    all_ns = oc_obj.get()
    ns_list = all_ns["items"]
    filtered_ns_to_delete = filter(
        lambda i: (project_name in i.get("metadata").get("name")), ns_list
    )
    ns_to_delete = list(filtered_ns_to_delete)
    if not ns_to_delete:
        logger.info("No test project found, Moving On")

    for ns in ns_to_delete:
        logger.info(f"Removing {ns['metadata']['name']}")
        oc_obj.delete_project(ns["metadata"]["name"])


<<<<<<< HEAD
def get_used_capacity(msg):
    """
    Verify OSD percent used capacity greate than ceph_full_ratio

    Args:
        expected_used_capacity (float): expected used capacity

    Returns:
         bool: True if used_capacity greater than expected_used_capacity, False otherwise

    """
    logger.info(f"{msg}")
    used_capacity = ocs_ci.ocs.cluster.get_percent_used_capacity()
    logger.info(f"Used Capacity is {used_capacity}%")
    return used_capacity


def verify_osd_used_capacity_greater_than_expected(expected_used_capacity):
    """
    Verify OSD percent used capacity greate than ceph_full_ratio

    Args:
        expected_used_capacity (float): expected used capacity

    Returns:
         bool: True if used_capacity greater than expected_used_capacity, False otherwise

    """
    osds_utilization = ocs_ci.ocs.cluster.get_osd_utilization()
    logger.info(f"osd utilization: {osds_utilization}")
    for osd_id, osd_utilization in osds_utilization.items():
        if osd_utilization > expected_used_capacity:
            logger.info(
                f"OSD ID:{osd_id}:{osd_utilization} greater than {expected_used_capacity}%"
            )
            return True
    return False
=======
def verify_quota_resource_exist(quota_name):
    """
    Verify quota resource exist

    Args:
        quota_name (str): The name of quota

    Returns:
        bool: return True if quota_name exist in list, otherwise False

    """
    clusterresourcequota_obj = OCP(kind="clusterresourcequota")
    quota_resources = clusterresourcequota_obj.get().get("items")
    return quota_name in [
        quota_resource.get("metadata").get("name") for quota_resource in quota_resources
    ]
>>>>>>> 8ca646f2
<|MERGE_RESOLUTION|>--- conflicted
+++ resolved
@@ -3952,7 +3952,6 @@
         oc_obj.delete_project(ns["metadata"]["name"])
 
 
-<<<<<<< HEAD
 def get_used_capacity(msg):
     """
     Verify OSD percent used capacity greate than ceph_full_ratio
@@ -3990,7 +3989,7 @@
             )
             return True
     return False
-=======
+
 def verify_quota_resource_exist(quota_name):
     """
     Verify quota resource exist
@@ -4006,5 +4005,4 @@
     quota_resources = clusterresourcequota_obj.get().get("items")
     return quota_name in [
         quota_resource.get("metadata").get("name") for quota_resource in quota_resources
-    ]
->>>>>>> 8ca646f2
+    ]